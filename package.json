--- conflicted
+++ resolved
@@ -1,11 +1,7 @@
 {
   "name": "tinode-sdk",
   "description": "Tinode SDK",
-<<<<<<< HEAD
-  "version": "0.18.3",
-=======
   "version": "0.19.0-beta1",
->>>>>>> 7030b5b1
   "scripts": {
     "format": "js-beautify -r src/*.js",
     "build": "npm run vers && npm run format && npm run build:prod && npm run build:dev",
