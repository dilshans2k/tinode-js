--- conflicted
+++ resolved
@@ -1,11 +1,7 @@
 {
   "name": "tinode-sdk",
   "description": "Tinode SDK",
-<<<<<<< HEAD
-  "version": "0.18.2-beta1",
-=======
-  "version": "0.18.2",
->>>>>>> f440fcba
+  "version": "0.18.3-beta1",
   "scripts": {
     "format": "js-beautify -r src/*.js",
     "build": "npm run vers && npm run format && npm run build:prod && npm run build:dev",
