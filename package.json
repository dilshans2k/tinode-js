{
  "name": "tinode-sdk",
  "description": "Tinode SDK",
  "version": "0.15.7-rc4",
  "scripts": {
<<<<<<< HEAD
    "build": "npm run vers && npm run build:tn-prod && npm run build:tn-dev",
    "build:tn-prod": "browserify ./src/tinode.js --standalone Tinode --plugin tinyify -t babelify > ./umd/tinode.prod.js",
    "build:tn-dev": "browserify ./src/tinode.js --standalone Tinode > ./umd/tinode.dev.js",
=======
    "build": "npm run vers && npm run babel:dft && npm run babel:tn && npm run build:prod && npm run build:dev",
    "build:prod": "browserify ./src/tinode.es5.js --standalone Tinode --plugin tinyify > ./umd/tinode.prod.js",
    "build:dev": "browserify ./src/tinode.es5.js --standalone Tinode > ./umd/tinode.dev.js",
    "build:docs": "jsdoc ./src -t ./node_modules/minami -d ../tinode.github.io/js-api",
    "babel:tn": "babel ./src/tinode.js --presets @babel/preset-env --out-file ./src/tinode.es5.js",
    "babel:dft": "babel ./src/drafty.js --presets @babel/preset-env --out-file ./src/drafty.es5.js",
>>>>>>> 76031076
    "vers": "echo \"{\\\"version\\\": \\\"`node -p -e \"require('./package.json').version\"`\\\"}\" > version.json",
    "test": "echo \"Error: no test specified\" && exit 1"
  },
  "repository": {
    "type": "git",
    "url": "git+https://github.com/tinode/tinode-js.git"
  },
  "files": [
    "src/tinode.js",
    "src/drafty.js",
    "umd/tinode.dev.js",
    "umd/tinode.prod.js",
    "version.json"
  ],
  "keywords": [
    "instant messenger",
    "messenger",
    "chat"
  ],
  "email": "info@tinode.co",
  "author": "Tinode Authors <info@tinode.co>",
  "license": "Apache-2.0",
  "bugs": {
    "url": "https://github.com/tinode/tinode-js/issues"
  },
  "homepage": "https://github.com/tinode/chat",
  "main": "./umd/tinode.prod.js",
  "devDependencies": {
    "@babel/core": "^7.1.2",
    "@babel/preset-env": "^7.1.0",
    "babelify": "^10.0.0",
    "minami": "^1.2.3",
    "jsdoc": "^3.5.5",
    "tinyify": "^2.4.3",
    "babel-cli": "^6.26.0",
    "babel-preset-env": "^1.7.0"
  }
}<|MERGE_RESOLUTION|>--- conflicted
+++ resolved
@@ -3,18 +3,10 @@
   "description": "Tinode SDK",
   "version": "0.15.7-rc4",
   "scripts": {
-<<<<<<< HEAD
     "build": "npm run vers && npm run build:tn-prod && npm run build:tn-dev",
     "build:tn-prod": "browserify ./src/tinode.js --standalone Tinode --plugin tinyify -t babelify > ./umd/tinode.prod.js",
     "build:tn-dev": "browserify ./src/tinode.js --standalone Tinode > ./umd/tinode.dev.js",
-=======
-    "build": "npm run vers && npm run babel:dft && npm run babel:tn && npm run build:prod && npm run build:dev",
-    "build:prod": "browserify ./src/tinode.es5.js --standalone Tinode --plugin tinyify > ./umd/tinode.prod.js",
-    "build:dev": "browserify ./src/tinode.es5.js --standalone Tinode > ./umd/tinode.dev.js",
     "build:docs": "jsdoc ./src -t ./node_modules/minami -d ../tinode.github.io/js-api",
-    "babel:tn": "babel ./src/tinode.js --presets @babel/preset-env --out-file ./src/tinode.es5.js",
-    "babel:dft": "babel ./src/drafty.js --presets @babel/preset-env --out-file ./src/drafty.es5.js",
->>>>>>> 76031076
     "vers": "echo \"{\\\"version\\\": \\\"`node -p -e \"require('./package.json').version\"`\\\"}\" > version.json",
     "test": "echo \"Error: no test specified\" && exit 1"
   },
@@ -46,10 +38,8 @@
     "@babel/core": "^7.1.2",
     "@babel/preset-env": "^7.1.0",
     "babelify": "^10.0.0",
+    "jsdoc": "^3.5.5",
     "minami": "^1.2.3",
-    "jsdoc": "^3.5.5",
-    "tinyify": "^2.4.3",
-    "babel-cli": "^6.26.0",
-    "babel-preset-env": "^1.7.0"
+    "tinyify": "^2.4.3"
   }
 }