{
  "name": "tinode-sdk",
  "description": "Tinode SDK",
<<<<<<< HEAD
  "version": "0.18.1-beta1",
=======
  "version": "0.18.1",
>>>>>>> d182ea2d
  "scripts": {
    "format": "js-beautify -r src/tinode.js && js-beautify -r src/drafty.js && js-beautify -r src/db.js && js-beautify -r src/connection.js && js-beautify -r src/cbuffer.js",
    "build": "npm run vers && npm run format && npm run build:prod && npm run build:dev",
    "build:prod": "browserify ./src/tinode.js --standalone Tinode -t [ babelify ] --plugin tinyify > ./umd/tinode.prod.js",
    "build:dev": "browserify ./src/tinode.js --debug --standalone Tinode > ./umd/tinode.dev.js",
    "build:docs": "jsdoc ./src -t ./node_modules/minami -d ../tinode.github.io/js-api",
    "vers": "echo \"{\\\"version\\\": \\\"`node -p -e \"require('./package.json').version\"`\\\"}\" > version.json",
    "test": "jest"
  },
  "browserslist": "> 0.5%, not IE 11, not op_mini all, not and_uc >0",
  "repository": {
    "type": "git",
    "url": "git+https://github.com/tinode/tinode-js.git"
  },
  "files": [
    "umd/tinode.dev.js",
    "umd/tinode.prod.js",
    "version.json"
  ],
  "keywords": [
    "instant messenger",
    "messenger",
    "chat"
  ],
  "email": "info@tinode.co",
  "author": "Tinode Authors <info@tinode.co>",
  "license": "Apache-2.0",
  "bugs": {
    "url": "https://github.com/tinode/tinode-js/issues"
  },
  "homepage": "https://github.com/tinode/chat",
  "main": "./umd/tinode.prod.js",
  "devDependencies": {
    "@babel/core": "^7.12.10",
    "@babel/preset-env": "^7.12.11",
    "babelify": "^10.0.0",
    "browserify": "^17.0.0",
    "jest": "^27.1.1",
    "js-beautify": "^1.13.0",
    "jsdoc": "^3.6.6",
    "minami": "^1.2.3",
    "tinyify": "^3.0.0"
  }
}<|MERGE_RESOLUTION|>--- conflicted
+++ resolved
@@ -1,11 +1,7 @@
 {
   "name": "tinode-sdk",
   "description": "Tinode SDK",
-<<<<<<< HEAD
-  "version": "0.18.1-beta1",
-=======
-  "version": "0.18.1",
->>>>>>> d182ea2d
+  "version": "0.18.2-beta1",
   "scripts": {
     "format": "js-beautify -r src/tinode.js && js-beautify -r src/drafty.js && js-beautify -r src/db.js && js-beautify -r src/connection.js && js-beautify -r src/cbuffer.js",
     "build": "npm run vers && npm run format && npm run build:prod && npm run build:dev",
