{
  "name": "tinode-sdk",
  "description": "Tinode SDK",
  "version": "0.15.6",
  "scripts": {
<<<<<<< HEAD
    "build": "npm run build:tn-prod && npm run build:tn-dev && npm run build:dr-prod && npm run build:dr-dev",
    "build:tn-prod": "browserify ./src/tinode.js --standalone Tinode --plugin tinyify -t babelify > ./umd/tinode.prod.js",
    "build:tn-dev": "browserify ./src/tinode.js --standalone Tinode > ./umd/tinode.dev.js",
    "build:dr-prod": "browserify ./src/drafty.js --standalone Drafty --plugin tinyify -t babelify > ./umd/drafty.prod.js",
    "build:dr-dev": "browserify ./src/drafty.js --standalone Drafty > ./umd/drafty.dev.js",
=======
    "build": "npm run vers && npm run build:tn-prod && npm run build:tn-dev",
    "build:tn-prod": "browserify ./src/tinode.js --standalone Tinode --plugin tinyify > ./umd/tinode.prod.js",
    "build:tn-dev": "browserify ./src/tinode.js --standalone Tinode > ./umd/tinode.dev.js",
    "vers": "echo \"{\\\"version\\\": \\\"`node -p -e \"require('./package.json').version\"`\\\"}\" > version.json",
>>>>>>> e3b6e904
    "test": "echo \"Error: no test specified\" && exit 1"
  },
  "repository": {
    "type": "git",
    "url": "git+https://github.com/tinode/tinode-js.git"
  },
  "files": [
    "src/tinode.js",
    "src/drafty.js",
    "umd/tinode.dev.js",
    "umd/tinode.prod.js",
    "version.json"
  ],
  "keywords": [
    "instant messenger",
    "messenger",
    "chat"
  ],
  "email": "info@tinode.co",
  "author": "Tinode Authors <info@tinode.co>",
  "license": "Apache-2.0",
  "bugs": {
    "url": "https://github.com/tinode/tinode-js/issues"
  },
  "homepage": "https://github.com/tinode/chat",
  "main": "./umd/tinode.prod.js",
  "devDependencies": {
    "@babel/core": "^7.1.2",
    "@babel/preset-env": "^7.1.0",
    "babelify": "^10.0.0",
    "minami": "^1.2.3",
    "tinyify": "^2.4.3"
  }
}<|MERGE_RESOLUTION|>--- conflicted
+++ resolved
@@ -3,18 +3,14 @@
   "description": "Tinode SDK",
   "version": "0.15.6",
   "scripts": {
-<<<<<<< HEAD
     "build": "npm run build:tn-prod && npm run build:tn-dev && npm run build:dr-prod && npm run build:dr-dev",
     "build:tn-prod": "browserify ./src/tinode.js --standalone Tinode --plugin tinyify -t babelify > ./umd/tinode.prod.js",
-    "build:tn-dev": "browserify ./src/tinode.js --standalone Tinode > ./umd/tinode.dev.js",
-    "build:dr-prod": "browserify ./src/drafty.js --standalone Drafty --plugin tinyify -t babelify > ./umd/drafty.prod.js",
-    "build:dr-dev": "browserify ./src/drafty.js --standalone Drafty > ./umd/drafty.dev.js",
-=======
     "build": "npm run vers && npm run build:tn-prod && npm run build:tn-dev",
     "build:tn-prod": "browserify ./src/tinode.js --standalone Tinode --plugin tinyify > ./umd/tinode.prod.js",
     "build:tn-dev": "browserify ./src/tinode.js --standalone Tinode > ./umd/tinode.dev.js",
     "vers": "echo \"{\\\"version\\\": \\\"`node -p -e \"require('./package.json').version\"`\\\"}\" > version.json",
->>>>>>> e3b6e904
+    "build:dr-prod": "browserify ./src/drafty.js --standalone Drafty --plugin tinyify -t babelify > ./umd/drafty.prod.js",
+    "build:dr-dev": "browserify ./src/drafty.js --standalone Drafty > ./umd/drafty.dev.js",
     "test": "echo \"Error: no test specified\" && exit 1"
   },
   "repository": {
