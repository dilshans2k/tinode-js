--- conflicted
+++ resolved
@@ -2051,494 +2051,4 @@
     this.unread = this.seq - (this.read | 0);
     this._tinode._db.updTopic(this);
   }
-<<<<<<< HEAD
-=======
-}
-
-/**
- * @class TopicMe - special case of {@link Tinode.Topic} for
- * managing data of the current user, including contact list.
- * @extends Tinode.Topic
- * @memberof Tinode
- *
- * @param {TopicMe.Callbacks} callbacks - Callbacks to receive various events.
- */
-export class TopicMe extends Topic {
-  onContactUpdate;
-
-  constructor(callbacks) {
-    super(Const.TOPIC_ME, callbacks);
-
-    // me-specific callbacks
-    if (callbacks) {
-      this.onContactUpdate = callbacks.onContactUpdate;
-    }
-  }
-
-  // Override the original Topic._processMetaDesc.
-  _processMetaDesc(desc) {
-    // Check if online contacts need to be turned off because P permission was removed.
-    const turnOff = (desc.acs && !desc.acs.isPresencer()) && (this.acs && this.acs.isPresencer());
-
-    // Copy parameters from desc object to this topic.
-    mergeObj(this, desc);
-    this._tinode._db.updTopic(this);
-    // Update current user's record in the global cache.
-    this._updateCachedUser(this._tinode._myUID, desc);
-
-    // 'P' permission was removed. All topics are offline now.
-    if (turnOff) {
-      this._tinode.mapTopics((cont) => {
-        if (cont.online) {
-          cont.online = false;
-          cont.seen = Object.assign(cont.seen || {}, {
-            when: new Date()
-          });
-          this._refreshContact('off', cont);
-        }
-      });
-    }
-
-    if (this.onMetaDesc) {
-      this.onMetaDesc(this);
-    }
-  }
-
-  // Override the original Topic._processMetaSub
-  _processMetaSub(subs) {
-    let updateCount = 0;
-    subs.forEach((sub) => {
-      const topicName = sub.topic;
-      // Don't show 'me' and 'fnd' topics in the list of contacts.
-      if (topicName == Const.TOPIC_FND || topicName == Const.TOPIC_ME) {
-        return;
-      }
-      sub.online = !!sub.online;
-
-      let cont = null;
-      if (sub.deleted) {
-        cont = sub;
-        this._tinode.cacheRemTopic(topicName);
-        this._tinode._db.remTopic(topicName);
-      } else {
-        // Ensure the values are defined and are integers.
-        if (typeof sub.seq != 'undefined') {
-          sub.seq = sub.seq | 0;
-          sub.recv = sub.recv | 0;
-          sub.read = sub.read | 0;
-          sub.unread = sub.seq - sub.read;
-        }
-
-        const topic = this._tinode.getTopic(topicName);
-        if (topic._new) {
-          delete topic._new;
-        }
-
-        cont = mergeObj(topic, sub);
-        this._tinode._db.updTopic(cont);
-
-        if (Topic.isP2PTopicName(topicName)) {
-          this._cachePutUser(topicName, cont);
-          this._tinode._db.updUser(topicName, cont.public);
-        }
-        // Notify topic of the update if it's an external update.
-        if (!sub._noForwarding && topic) {
-          sub._noForwarding = true;
-          topic._processMetaDesc(sub);
-        }
-      }
-
-      updateCount++;
-
-      if (this.onMetaSub) {
-        this.onMetaSub(cont);
-      }
-    });
-
-    if (this.onSubsUpdated && updateCount > 0) {
-      const keys = [];
-      subs.forEach((s) => {
-        keys.push(s.topic);
-      });
-      this.onSubsUpdated(keys, updateCount);
-    }
-  }
-
-  // Called by Tinode when meta.sub is recived.
-  _processMetaCreds(creds, upd) {
-    if (creds.length == 1 && creds[0] == Const.DEL_CHAR) {
-      creds = [];
-    }
-    if (upd) {
-      creds.forEach((cr) => {
-        if (cr.val) {
-          // Adding a credential.
-          let idx = this._credentials.findIndex((el) => {
-            return el.meth == cr.meth && el.val == cr.val;
-          });
-          if (idx < 0) {
-            // Not found.
-            if (!cr.done) {
-              // Unconfirmed credential replaces previous unconfirmed credential of the same method.
-              idx = this._credentials.findIndex((el) => {
-                return el.meth == cr.meth && !el.done;
-              });
-              if (idx >= 0) {
-                // Remove previous unconfirmed credential.
-                this._credentials.splice(idx, 1);
-              }
-            }
-            this._credentials.push(cr);
-          } else {
-            // Found. Maybe change 'done' status.
-            this._credentials[idx].done = cr.done;
-          }
-        } else if (cr.resp) {
-          // Handle credential confirmation.
-          const idx = this._credentials.findIndex((el) => {
-            return el.meth == cr.meth && !el.done;
-          });
-          if (idx >= 0) {
-            this._credentials[idx].done = true;
-          }
-        }
-      });
-    } else {
-      this._credentials = creds;
-    }
-    if (this.onCredsUpdated) {
-      this.onCredsUpdated(this._credentials);
-    }
-  }
-
-  // Process presence change message
-  _routePres(pres) {
-    if (pres.what == 'term') {
-      // The 'me' topic itself is detached. Mark as unsubscribed.
-      this._resetSub();
-      return;
-    }
-
-    if (pres.what == 'upd' && pres.src == Const.TOPIC_ME) {
-      // Update to me's description. Request updated value.
-      this.getMeta(this.startMetaQuery().withDesc().build());
-      return;
-    }
-
-    const cont = this._tinode.cacheGetTopic(pres.src);
-    if (cont) {
-      switch (pres.what) {
-        case 'on': // topic came online
-          cont.online = true;
-          break;
-        case 'off': // topic went offline
-          if (cont.online) {
-            cont.online = false;
-            cont.seen = Object.assign(cont.seen || {}, {
-              when: new Date()
-            });
-          }
-          break;
-        case 'msg': // new message received
-          cont._updateReceived(pres.seq, pres.act);
-          break;
-        case 'upd': // desc updated
-          // Request updated subscription.
-          this.getMeta(this.startMetaQuery().withLaterOneSub(pres.src).build());
-          break;
-        case 'acs': // access mode changed
-          if (cont.acs) {
-            cont.acs.updateAll(pres.dacs);
-          } else {
-            cont.acs = new AccessMode().updateAll(pres.dacs);
-          }
-          cont.touched = new Date();
-          break;
-        case 'ua':
-          // user agent changed.
-          cont.seen = {
-            when: new Date(),
-            ua: pres.ua
-          };
-          break;
-        case 'recv':
-          // user's other session marked some messges as received.
-          pres.seq = pres.seq | 0;
-          cont.recv = cont.recv ? Math.max(cont.recv, pres.seq) : pres.seq;
-          break;
-        case 'read':
-          // user's other session marked some messages as read.
-          pres.seq = pres.seq | 0;
-          cont.read = cont.read ? Math.max(cont.read, pres.seq) : pres.seq;
-          cont.recv = cont.recv ? Math.max(cont.read, cont.recv) : cont.recv;
-          cont.unread = cont.seq - cont.read;
-          break;
-        case 'gone':
-          // topic deleted or unsubscribed from.
-          this._tinode.cacheRemTopic(pres.src);
-          if (!cont._deleted) {
-            cont._deleted = true;
-            cont._attached = false;
-            this._tinode._db.markTopicAsDeleted(pres.src, true);
-          } else {
-            this._tinode._db.remTopic(pres.src);
-          }
-          break;
-        case 'del':
-          // Update topic.del value.
-          break;
-        default:
-          this._tinode.logger("INFO: Unsupported presence update in 'me'", pres.what);
-      }
-
-      this._refreshContact(pres.what, cont);
-    } else {
-      if (pres.what == 'acs') {
-        // New subscriptions and deleted/banned subscriptions have full
-        // access mode (no + or - in the dacs string). Changes to known subscriptions are sent as
-        // deltas, but they should not happen here.
-        const acs = new AccessMode(pres.dacs);
-        if (!acs || acs.mode == AccessMode._INVALID) {
-          this._tinode.logger("ERROR: Invalid access mode update", pres.src, pres.dacs);
-          return;
-        } else if (acs.mode == AccessMode._NONE) {
-          this._tinode.logger("WARNING: Removing non-existent subscription", pres.src, pres.dacs);
-          return;
-        } else {
-          // New subscription. Send request for the full description.
-          // Using .withOneSub (not .withLaterOneSub) to make sure IfModifiedSince is not set.
-          this.getMeta(this.startMetaQuery().withOneSub(undefined, pres.src).build());
-          // Create a dummy entry to catch online status update.
-          const dummy = this._tinode.getTopic(pres.src);
-          dummy.online = false;
-          dummy.acs = acs;
-          this._tinode._db.updTopic(dummy);
-        }
-      } else if (pres.what == 'tags') {
-        this.getMeta(this.startMetaQuery().withTags().build());
-      } else if (pres.what == 'msg') {
-        // Message received for un unknown (previously deleted) topic.
-        this.getMeta(this.startMetaQuery().withOneSub(undefined, pres.src).build());
-        // Create an entry to catch updates and messages.
-        const dummy = this._tinode.getTopic(pres.src);
-        dummy._deleted = false;
-        this._tinode._db.updTopic(dummy);
-      }
-
-      this._refreshContact(pres.what, cont);
-    }
-
-    if (this.onPres) {
-      this.onPres(pres);
-    }
-  }
-
-  // Contact is updated, execute callbacks.
-  _refreshContact(what, cont) {
-    if (this.onContactUpdate) {
-      this.onContactUpdate(what, cont);
-    }
-  }
-
-  /**
-   * Publishing to TopicMe is not supported. {@link Topic#publish} is overriden and thows an {Error} if called.
-   * @memberof Tinode.TopicMe#
-   * @throws {Error} Always throws an error.
-   */
-  publish() {
-    return Promise.reject(new Error("Publishing to 'me' is not supported"));
-  }
-
-  /**
-   * Delete validation credential.
-   * @memberof Tinode.TopicMe#
-   *
-   * @param {string} topic - Name of the topic to delete
-   * @param {string} user - User ID to remove.
-   * @returns {Promise} Promise which will be resolved/rejected on receiving server reply.
-   */
-  delCredential(method, value) {
-    if (!this._attached) {
-      return Promise.reject(new Error("Cannot delete credential in inactive 'me' topic"));
-    }
-    // Send {del} message, return promise
-    return this._tinode.delCredential(method, value).then(ctrl => {
-      // Remove deleted credential from the cache.
-      const index = this._credentials.findIndex((el) => {
-        return el.meth == method && el.val == value;
-      });
-      if (index > -1) {
-        this._credentials.splice(index, 1);
-      }
-      // Notify listeners
-      if (this.onCredsUpdated) {
-        this.onCredsUpdated(this._credentials);
-      }
-      return ctrl;
-    });
-  }
-
-  /**
-   * @callback contactFilter
-   * @param {Object} contact to check for inclusion.
-   * @returns {boolean} <code>true</code> if contact should be processed, <code>false</code> to exclude it.
-   */
-  /**
-   * Iterate over cached contacts.
-   *
-   * @function
-   * @memberof Tinode.TopicMe#
-   * @param {TopicMe.ContactCallback} callback - Callback to call for each contact.
-   * @param {contactFilter=} filter - Optionally filter contacts; include all if filter is false-ish, otherwise
-   *      include those for which filter returns true-ish.
-   * @param {Object=} context - Context to use for calling the `callback`, i.e. the value of `this` inside the callback.
-   */
-  contacts(callback, filter, context) {
-    this._tinode.mapTopics((c, idx) => {
-      if (c.isCommType() && (!filter || filter(c))) {
-        callback.call(context, c, idx);
-      }
-    });
-  }
-
-  /**
-   * Get a contact from cache.
-   * @memberof Tinode.TopicMe#
-   *
-   * @param {string} name - Name of the contact to get, either a UID (for p2p topics) or a topic name.
-   * @returns {Tinode.Contact} - Contact or `undefined`.
-   */
-  getContact(name) {
-    return this._tinode.cacheGetTopic(name);
-  }
-
-  /**
-   * Get access mode of a given contact from cache.
-   * @memberof Tinode.TopicMe#
-   *
-   * @param {string} name - Name of the contact to get access mode for, either a UID (for p2p topics)
-   *        or a topic name; if missing, access mode for the 'me' topic itself.
-   * @returns {string} - access mode, such as `RWP`.
-   */
-  getAccessMode(name) {
-    if (name) {
-      const cont = this._tinode.cacheGetTopic(name);
-      return cont ? cont.acs : null;
-    }
-    return this.acs;
-  }
-
-  /**
-   * Check if contact is archived, i.e. contact.private.arch == true.
-   * @memberof Tinode.TopicMe#
-   *
-   * @param {string} name - Name of the contact to check archived status, either a UID (for p2p topics) or a topic name.
-   * @returns {boolean} - true if contact is archived, false otherwise.
-   */
-  isArchived(name) {
-    const cont = this._tinode.cacheGetTopic(name);
-    return cont && cont.private && !!cont.private.arch;
-  }
-
-  /**
-   * @typedef Tinode.Credential
-   * @memberof Tinode
-   * @type Object
-   * @property {string} meth - validation method such as 'email' or 'tel'.
-   * @property {string} val - credential value, i.e. 'jdoe@example.com' or '+17025551234'
-   * @property {boolean} done - true if credential is validated.
-   */
-  /**
-   * Get the user's credentials: email, phone, etc.
-   * @memberof Tinode.TopicMe#
-   *
-   * @returns {Tinode.Credential[]} - array of credentials.
-   */
-  getCredentials() {
-    return this._credentials;
-  }
-}
-
-/**
- * Special case of {@link Tinode.Topic} for searching for contacts and group topics
- * @extends Tinode.Topic
- *
- */
-export class TopicFnd extends Topic {
-  // List of users and topics uid or topic_name -> Contact object)
-  _contacts = {};
-
-  /**
-   * Create TopicFnd.
-   *
-   * @param {TopicFnd.Callbacks} callbacks - Callbacks to receive various events.
-   */
-  constructor(callbacks) {
-    super(Const.TOPIC_FND, callbacks);
-  }
-
-  // Override the original Topic._processMetaSub
-  _processMetaSub(subs) {
-    let updateCount = Object.getOwnPropertyNames(this._contacts).length;
-    // Reset contact list.
-    this._contacts = {};
-    for (let idx in subs) {
-      let sub = subs[idx];
-      const indexBy = sub.topic ? sub.topic : sub.user;
-
-      sub = mergeToCache(this._contacts, indexBy, sub);
-      updateCount++;
-
-      if (this.onMetaSub) {
-        this.onMetaSub(sub);
-      }
-    }
-
-    if (updateCount > 0 && this.onSubsUpdated) {
-      this.onSubsUpdated(Object.keys(this._contacts));
-    }
-  }
-
-  /**
-   * Publishing to TopicFnd is not supported. {@link Topic#publish} is overriden and thows an {Error} if called.
-   * @memberof Tinode.TopicFnd#
-   * @throws {Error} Always throws an error.
-   */
-  publish() {
-    return Promise.reject(new Error("Publishing to 'fnd' is not supported"));
-  }
-
-  /**
-   * setMeta to TopicFnd resets contact list in addition to sending the message.
-   * @memberof Tinode.TopicFnd#
-   * @param {Tinode.SetParams} params parameters to update.
-   * @returns {Promise} Promise to be resolved/rejected when the server responds to request.
-   */
-  setMeta(params) {
-    return Object.getPrototypeOf(TopicFnd.prototype).setMeta.call(this, params).then(_ => {
-      if (Object.keys(this._contacts).length > 0) {
-        this._contacts = {};
-        if (this.onSubsUpdated) {
-          this.onSubsUpdated([]);
-        }
-      }
-    });
-  }
-
-  /**
-   * Iterate over found contacts. If callback is undefined, use {@link this.onMetaSub}.
-   * @function
-   * @memberof Tinode.TopicFnd#
-   * @param {TopicFnd.ContactCallback} callback - Callback to call for each contact.
-   * @param {Object} context - Context to use for calling the `callback`, i.e. the value of `this` inside the callback.
-   */
-  contacts(callback, context) {
-    const cb = (callback || this.onMetaSub);
-    if (cb) {
-      for (let idx in this._contacts) {
-        cb.call(context, this._contacts[idx], idx, this._contacts);
-      }
-    }
-  }
->>>>>>> 25571e7a
 }