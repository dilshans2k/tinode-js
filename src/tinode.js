--- conflicted
+++ resolved
@@ -559,159 +559,6 @@
         this.onMessage(pkt);
       }
 
-<<<<<<< HEAD
-      case 'leave':
-        return {
-          'leave': {
-            'id': getNextUniqueId(),
-            'topic': topic,
-            'unsub': false
-          }
-        };
-
-      case 'pub':
-        return {
-          'pub': {
-            'id': getNextUniqueId(),
-            'topic': topic,
-            'noecho': false,
-            'head': null,
-            'content': {}
-          }
-        };
-
-      case 'get':
-        return {
-          'get': {
-            'id': getNextUniqueId(),
-            'topic': topic,
-            'what': null, // data, sub, desc, space separated list; unknown strings are ignored
-            'desc': {},
-            'sub': {},
-            'data': {}
-          }
-        };
-
-      case 'set':
-        return {
-          'set': {
-            'id': getNextUniqueId(),
-            'topic': topic,
-            'desc': {},
-            'sub': {},
-            'tags': [],
-            'ephemeral': {}
-          }
-        };
-
-      case 'del':
-        return {
-          'del': {
-            'id': getNextUniqueId(),
-            'topic': topic,
-            'what': null,
-            'delseq': null,
-            'user': null,
-            'hard': false
-          }
-        };
-
-      case 'note':
-        return {
-          'note': {
-            // no id by design  (except calls).
-            'topic': topic,
-            'what': null, // one of "recv", "read", "kp", "call"
-            'seq': undefined // the server-side message id acknowledged as received or read
-          }
-        };
-      default:
-        throw new Error(`Unknown packet type requested: ${type}`);
-    }
-  }
-
-  // Send a packet. If packet id is provided return a promise.
-  this.send = (pkt, id) => {
-    let promise;
-    if (id) {
-      promise = makePromise(id);
-    }
-    pkt = simplify(pkt);
-    let msg = JSON.stringify(pkt);
-    this.logger("out: " + (this._trimLongStrings ? JSON.stringify(pkt, jsonLoggerHelper) : msg));
-    try {
-      this._connection.sendText(msg);
-    } catch (err) {
-      // If sendText throws, wrap the error in a promise or rethrow.
-      if (id) {
-        execPromise(id, Connection.NETWORK_ERROR, null, err.message);
-      } else {
-        throw err;
-      }
-    }
-    return promise;
-  }
-
-  // On successful login save server-provided data.
-  this.loginSuccessful = (ctrl) => {
-    if (!ctrl.params || !ctrl.params.user) {
-      return ctrl;
-    }
-    // This is a response to a successful login,
-    // extract UID and security token, save it in Tinode module
-    this._myUID = ctrl.params.user;
-    this._authenticated = (ctrl && ctrl.code >= 200 && ctrl.code < 300);
-    if (ctrl.params && ctrl.params.token && ctrl.params.expires) {
-      this._authToken = {
-        token: ctrl.params.token,
-        expires: ctrl.params.expires
-      };
-    } else {
-      this._authToken = null;
-    }
-
-    if (this.onLogin) {
-      this.onLogin(ctrl.code, ctrl.text);
-    }
-
-    return ctrl;
-  }
-
-  // The main message dispatcher.
-  this._connection.onMessage = (data) => {
-    // Skip empty response. This happens when LP times out.
-    if (!data) return;
-
-    this._inPacketCount++;
-
-    // Send raw message to listener
-    if (this.onRawMessage) {
-      this.onRawMessage(data);
-    }
-
-    if (data === '0') {
-      // Server response to a network probe.
-      if (this.onNetworkProbe) {
-        this.onNetworkProbe();
-      }
-      // No processing is necessary.
-      return;
-    }
-
-    let pkt = JSON.parse(data, jsonParseHelper);
-    if (!pkt) {
-      this.logger("in: " + data);
-      this.logger("ERROR: failed to parse data");
-    } else {
-      this.logger("in: " + (this._trimLongStrings ? JSON.stringify(pkt, jsonLoggerHelper) : data));
-
-      // Send complete packet to listener
-      if (this.onMessage) {
-        this.onMessage(pkt);
-      }
-
-=======
->>>>>>> 3f16da2b
       if (pkt.ctrl) {
         // Handling {ctrl} message
         if (this.onCtrlMessage) {
@@ -954,7 +801,8 @@
             'topic': topic,
             'desc': {},
             'sub': {},
-            'tags': []
+            'tags': [],
+            'ephemeral': {}
           }
         };
 
@@ -973,10 +821,10 @@
       case 'note':
         return {
           'note': {
-            // no id by design
+            // no id by design (except calls).
             'topic': topic,
-            'what': null,
-            'seq': undefined // the server-side message id aknowledged as received or read
+            'what': null, // one of "recv", "read", "kp", "call"
+            'seq': undefined // the server-side message id acknowledged as received or read.
           }
         };
 
@@ -1797,11 +1645,7 @@
    *
    * @returns {Promise} Promise which will be resolved/rejected on receiving server reply.
    */
-<<<<<<< HEAD
-  publish: function(topicName, content, noEcho) {
-=======
   publish(topic, content, noEcho) {
->>>>>>> 3f16da2b
     return this.publishMessage(
       this.createMessage(topicName, content, noEcho)
     );
@@ -1851,22 +1695,6 @@
   }
 
   /**
-   * Report a topic for abuse. Wrapper for {@link Tinode#publish}.
-   * @memberof Tinode#
-   *
-   * @param {string} action - the only supported action is 'report'.
-   * @param {string} target - name of the topic being reported.
-   *
-   * @returns {Promise} Promise to be resolved/rejected when the server responds to request.
-   */
-  report: function(action, target) {
-    return this.publish(TOPIC_SYS, Drafty.attachJSON(null, {
-      'action': action,
-      'target': target
-    }), true);
-  },
-
-  /**
    * @typedef GetQuery
    * @type {Object}
    * @memberof Tinode
@@ -2072,8 +1900,8 @@
     this.#send(pkt);
   }
 
-  call: function(topicName, seq, evt, payload) {
-    const pkt = this.initPacket('note', topicName);
+  call(topicName, seq, evt, payload) {
+    const pkt = this.#initPacket('note', topicName);
     if (evt != 'hang-up' && evt != 'ringing') {
       pkt.note.id = this.getNextUniqueId();
     }
@@ -2082,8 +1910,8 @@
     pkt.note.event = evt;
     pkt.note.payload = payload;
     //pkt.call.leaseexp = leaseexp;
-    return this.send(pkt, pkt.note.id);
-  },
+    return this.#send(pkt, pkt.note.id);
+  }
 
   /**
    * Get a named topic, either pull it from cache or create a new instance.
@@ -2418,723 +2246,6 @@
    * @memberof Tinode#
    * @type {Tinode.onAutoreconnectIteration}
    */
-<<<<<<< HEAD
-  onAutoreconnectIteration: undefined,
-};
-
-/**
- * @callback Tinode.Topic.onData
- * @param {Data} data - Data packet
- */
-/**
- * Topic is a class representing a logical communication channel.
- * @class Topic
- * @memberof Tinode
- *
- * @param {string} name - Name of the topic to create.
- * @param {Object=} callbacks - Object with various event callbacks.
- * @param {Tinode.Topic.onData} callbacks.onData - Callback which receives a <code>{data}</code> message.
- * @param {callback} callbacks.onMeta - Callback which receives a <code>{meta}</code> message.
- * @param {callback} callbacks.onPres - Callback which receives a <code>{pres}</code> message.
- * @param {callback} callbacks.onInfo - Callback which receives an <code>{info}</code> message.
- * @param {callback} callbacks.onMetaDesc - Callback which receives changes to topic desctioption {@link desc}.
- * @param {callback} callbacks.onMetaSub - Called for a single subscription record change.
- * @param {callback} callbacks.onSubsUpdated - Called after a batch of subscription changes have been recieved and cached.
- * @param {callback} callbacks.onDeleteTopic - Called after the topic is deleted.
- * @param {callback} callbacls.onAllMessagesReceived - Called when all requested <code>{data}</code> messages have been recived.
- */
-const Topic = function(name, callbacks) {
-  // Parent Tinode object.
-  this._tinode = null;
-
-  // Server-provided data, locally immutable.
-  // topic name
-  this.name = name;
-  // Timestamp when the topic was created.
-  this.created = null;
-  // Timestamp when the topic was last updated.
-  this.updated = null;
-  // Timestamp of the last messages
-  this.touched = new Date(0);
-  // Access mode, see AccessMode
-  this.acs = new AccessMode(null);
-  // Per-topic private data (accessible by current user only).
-  this.private = null;
-  // Per-topic public data (accessible by all users).
-  this.public = null;
-  // Per-topic system-provided data (accessible by all users).
-  this.trusted = null;
-
-  // Locally cached data
-  // Subscribed users, for tracking read/recv/msg notifications.
-  this._users = {};
-
-  // Current value of locally issued seqId, used for pending messages.
-  this._queuedSeqId = LOCAL_SEQID;
-
-  // The maximum known {data.seq} value.
-  this._maxSeq = 0;
-  // The minimum known {data.seq} value.
-  this._minSeq = 0;
-  // Indicator that the last request for earlier messages returned 0.
-  this._noEarlierMsgs = false;
-  // The maximum known deletion ID.
-  this._maxDel = 0;
-  // User discovery tags
-  this._tags = [];
-  // Credentials such as email or phone number.
-  this._credentials = [];
-  this._replacements = {};
-  // Message cache, sorted by message seq values, from old to new.
-  this._messages = CBuffer(function(a, b) {
-      return a.seq - b.seq;
-    }, true,
-    function(msg) {
-      return typeof msg.head != 'undefined' && msg.head && typeof msg.head['replace-seq'] != 'undefined';
-    },
-    (msg) => {
-      const subSeq = this._replacements[msg.seq];
-      if (typeof subSeq == 'undefined') {
-        return msg;
-      }
-      const r = this.findMessage(subSeq);
-      let result = Object.assign({}, r);
-      result.seq = msg.seq;
-      result.edited = true;
-      result.origTs = msg.ts;
-      return result;
-    });
-  // Boolean, true if the topic is currently live
-  this._subscribed = false;
-  // Timestap of the most recently updated subscription.
-  this._lastSubsUpdate = new Date(0);
-  // Topic created but not yet synced with the server. Used only during initialization.
-  this._new = true;
-
-  // Callbacks
-  if (callbacks) {
-    this.onData = callbacks.onData;
-    this.onMeta = callbacks.onMeta;
-    this.onPres = callbacks.onPres;
-    this.onInfo = callbacks.onInfo;
-    // A single desc update;
-    this.onMetaDesc = callbacks.onMetaDesc;
-    // A single subscription record;
-    this.onMetaSub = callbacks.onMetaSub;
-    // All subscription records received;
-    this.onSubsUpdated = callbacks.onSubsUpdated;
-    this.onTagsUpdated = callbacks.onTagsUpdated;
-    this.onCredsUpdated = callbacks.onCredsUpdated;
-    this.onDeleteTopic = callbacks.onDeleteTopic;
-    this.onAllMessagesReceived = callbacks.onAllMessagesReceived;
-  }
-};
-
-Topic.prototype = {
-  /**
-   * Check if the topic is subscribed.
-   * @memberof Tinode.Topic#
-   * @returns {boolean} True is topic is attached/subscribed, false otherwise.
-   */
-  isSubscribed: function() {
-    return this._subscribed;
-  },
-
-  /**
-   * Request topic to subscribe. Wrapper for {@link Tinode#subscribe}.
-   * @memberof Tinode.Topic#
-   *
-   * @param {Tinode.GetQuery=} getParams - get query parameters.
-   * @param {Tinode.SetParams=} setParams - set parameters.
-   * @returns {Promise} Promise to be resolved/rejected when the server responds to the request.
-   */
-  subscribe: function(getParams, setParams) {
-    // If the topic is already subscribed, return resolved promise
-    if (this._subscribed) {
-      return Promise.resolve(this);
-    }
-
-    // Send subscribe message, handle async response.
-    // If topic name is explicitly provided, use it. If no name, then it's a new group topic,
-    // use "new".
-    return this._tinode.subscribe(this.name || TOPIC_NEW, getParams, setParams).then((ctrl) => {
-      if (ctrl.code >= 300) {
-        // Do nothing if subscription status has not changed.
-        return ctrl;
-      }
-
-      this._subscribed = true;
-      this.acs = (ctrl.params && ctrl.params.acs) ? ctrl.params.acs : this.acs;
-
-      // Set topic name for new topics and add it to cache.
-      if (this._new) {
-        this._new = false;
-
-        if (this.name != ctrl.topic) {
-          // Name may change new123456 -> grpAbCdEf. Remove from cache under the old name.
-          this._cacheDelSelf();
-          this.name = ctrl.topic;
-        }
-        this._cachePutSelf();
-
-        this.created = ctrl.ts;
-        this.updated = ctrl.ts;
-
-        if (this.name != TOPIC_ME && this.name != TOPIC_FND) {
-          // Add the new topic to the list of contacts maintained by the 'me' topic.
-          const me = this._tinode.getMeTopic();
-          if (me.onMetaSub) {
-            me.onMetaSub(this);
-          }
-          if (me.onSubsUpdated) {
-            me.onSubsUpdated([this.name], 1);
-          }
-        }
-
-        if (setParams && setParams.desc) {
-          setParams.desc._noForwarding = true;
-          this._processMetaDesc(setParams.desc);
-        }
-      }
-
-      return ctrl;
-    });
-  },
-
-  /**
-   * Create a draft of a message without sending it to the server.
-   * @memberof Tinode.Topic#
-   *
-   * @param {string | Object} data - Content to wrap in a draft.
-   * @param {boolean=} noEcho - If <code>true</code> server will not echo message back to originating
-   * session. Otherwise the server will send a copy of the message to sender.
-   *
-   * @returns {Object} message draft.
-   */
-  createMessage: function(data, noEcho) {
-    return this._tinode.createMessage(this.name, data, noEcho);
-  },
-
-  /**
-   * Immediately publish data to topic. Wrapper for {@link Tinode#publish}.
-   * @memberof Tinode.Topic#
-   *
-   * @param {string | Object} data - Data to publish, either plain string or a Drafty object.
-   * @param {boolean=} noEcho - If <code>true</code> server will not echo message back to originating
-   * @returns {Promise} Promise to be resolved/rejected when the server responds to the request.
-   */
-  publish: function(data, noEcho) {
-    return this.publishMessage(this.createMessage(data, noEcho));
-  },
-
-  /**
-   * Publish message created by {@link Tinode.Topic#createMessage}.
-   * @memberof Tinode.Topic#
-   *
-   * @param {Object} pub - {data} object to publish. Must be created by {@link Tinode.Topic#createMessage}
-   *
-   * @returns {Promise} Promise to be resolved/rejected when the server responds to the request.
-   */
-  publishMessage: function(pub) {
-    if (!this._subscribed) {
-      return Promise.reject(new Error("Cannot publish on inactive topic"));
-    }
-
-    // Extract refereces to attachments and out of band image records.
-    let attachments = null;
-    if (Drafty.hasEntities(pub.content)) {
-      attachments = [];
-      Drafty.entities(pub.content, (data) => {
-        if (data && data.ref) {
-          attachments.push(data.ref);
-        }
-      });
-      if (attachments.length == 0) {
-        attachments = null;
-      }
-    }
-
-    // Send data.
-    pub._sending = true;
-    pub._failed = false;
-    return this._tinode.publishMessage(pub, attachments).then((ctrl) => {
-      pub._sending = false;
-      pub.ts = ctrl.ts;
-      this.swapMessageId(pub, ctrl.params.seq);
-      this._routeData(pub);
-      return ctrl;
-    }).catch((err) => {
-      this._tinode.logger("WARNING: Message rejected by the server", err);
-      pub._sending = false;
-      pub._failed = true;
-      if (this.onData) {
-        this.onData();
-      }
-    });
-  },
-
-  /**
-   * Add message to local message cache, send to the server when the promise is resolved.
-   * If promise is null or undefined, the message will be sent immediately.
-   * The message is sent when the
-   * The message should be created by {@link Tinode.Topic#createMessage}.
-   * This is probably not the final API.
-   * @memberof Tinode.Topic#
-   *
-   * @param {Object} pub - Message to use as a draft.
-   * @param {Promise} prom - Message will be sent when this promise is resolved, discarded if rejected.
-   *
-   * @returns {Promise} derived promise.
-   */
-  publishDraft: function(pub, prom) {
-    if (!prom && !this._subscribed) {
-      return Promise.reject(new Error("Cannot publish on inactive topic"));
-    }
-
-    const seq = pub.seq || this._getQueuedSeqId();
-    if (!pub._noForwarding) {
-      // The 'seq', 'ts', and 'from' are added to mimic {data}. They are removed later
-      // before the message is sent.
-
-      pub._noForwarding = true;
-      pub.seq = seq;
-      pub.ts = new Date();
-      pub.from = this._tinode.getCurrentUserID();
-
-      // Don't need an echo message because the message is added to local cache right away.
-      pub.noecho = true;
-      // Add to cache.
-      this._messages.put(pub);
-      this._tinode._db.addMessage(pub);
-
-      if (this.onData) {
-        this.onData(pub);
-      }
-    }
-    // If promise is provided, send the queued message when it's resolved.
-    // If no promise is provided, create a resolved one and send immediately.
-    prom = (prom || Promise.resolve()).then(
-      ( /* argument ignored */ ) => {
-        if (pub._cancelled) {
-          return {
-            code: 300,
-            text: "cancelled"
-          };
-        }
-        return this.publishMessage(pub);
-      },
-      (err) => {
-        this._tinode.logger("WARNING: Message draft rejected", err);
-        pub._sending = false;
-        pub._failed = true;
-        this._messages.delAt(this._messages.find(pub));
-        this._tinode._db.remMessages(this.name, pub.seq);
-        if (this.onData) {
-          this.onData();
-        }
-      });
-    return prom;
-  },
-
-  /**
-   * Leave the topic, optionally unsibscribe. Leaving the topic means the topic will stop
-   * receiving updates from the server. Unsubscribing will terminate user's relationship with the topic.
-   * Wrapper for {@link Tinode#leave}.
-   * @memberof Tinode.Topic#
-   *
-   * @param {boolean=} unsub - If true, unsubscribe, otherwise just leave.
-   * @returns {Promise} Promise to be resolved/rejected when the server responds to the request.
-   */
-  leave: function(unsub) {
-    // It's possible to unsubscribe (unsub==true) from inactive topic.
-    if (!this._subscribed && !unsub) {
-      return Promise.reject(new Error("Cannot leave inactive topic"));
-    }
-
-    // Send a 'leave' message, handle async response
-    return this._tinode.leave(this.name, unsub).then((ctrl) => {
-      this._resetSub();
-      if (unsub) {
-        this._gone();
-      }
-      return ctrl;
-    });
-  },
-
-  /**
-   * Request topic metadata from the server.
-   * @memberof Tinode.Topic#
-   *
-   * @param {Tinode.GetQuery} request parameters
-   *
-   * @returns {Promise} Promise to be resolved/rejected when the server responds to request.
-   */
-  getMeta: function(params) {
-    // Send {get} message, return promise.
-    return this._tinode.getMeta(this.name, params);
-  },
-
-  /**
-   * Request more messages from the server
-   * @memberof Tinode.Topic#
-   *
-   * @param {number} limit number of messages to get.
-   * @param {boolean} forward if true, request newer messages.
-   *
-   * @returns {Promise} Promise to be resolved/rejected when the request is completed.
-   */
-  getMessagesPage: function(limit, forward) {
-    let query = forward ?
-      this.startMetaQuery().withLaterData(limit) :
-      this.startMetaQuery().withEarlierData(limit);
-
-    // First try fetching from DB, then from the server.
-    return this._loadMessages(this._tinode._db, query.extract('data'))
-      .then((count) => {
-        if (count == limit) {
-          // Got enough messages from local cache.
-          return Promise.resolve({
-            topic: this.name,
-            code: 200,
-            params: {
-              count: count
-            }
-          });
-        }
-
-        // Reduce the count of requested messages.
-        limit -= count;
-        // Update query with new values loaded from DB.
-        query = forward ? this.startMetaQuery().withLaterData(limit) :
-          this.startMetaQuery().withEarlierData(limit);
-        let promise = this.getMeta(query.build());
-        if (!forward) {
-          promise = promise.then((ctrl) => {
-            if (ctrl && ctrl.params && !ctrl.params.count) {
-              this._noEarlierMsgs = true;
-            }
-          });
-        }
-        return promise;
-      });
-  },
-
-  /**
-   * Update topic metadata.
-   * @memberof Tinode.Topic#
-   *
-   * @param {Tinode.SetParams} params parameters to update.
-   * @returns {Promise} Promise to be resolved/rejected when the server responds to request.
-   */
-  setMeta: function(params) {
-    if (params.tags) {
-      params.tags = normalizeArray(params.tags);
-    }
-    // Send Set message, handle async response.
-    return this._tinode.setMeta(this.name, params)
-      .then((ctrl) => {
-        if (ctrl && ctrl.code >= 300) {
-          // Not modified
-          return ctrl;
-        }
-
-        if (params.sub) {
-          params.sub.topic = this.name;
-          if (ctrl.params && ctrl.params.acs) {
-            params.sub.acs = ctrl.params.acs;
-            params.sub.updated = ctrl.ts;
-          }
-          if (!params.sub.user) {
-            // This is a subscription update of the current user.
-            // Assign user ID otherwise the update will be ignored by _processMetaSub.
-            params.sub.user = this._tinode.getCurrentUserID();
-            if (!params.desc) {
-              // Force update to topic's asc.
-              params.desc = {};
-            }
-          }
-          params.sub._noForwarding = true;
-          this._processMetaSub([params.sub]);
-        }
-
-        if (params.desc) {
-          if (ctrl.params && ctrl.params.acs) {
-            params.desc.acs = ctrl.params.acs;
-            params.desc.updated = ctrl.ts;
-          }
-          this._processMetaDesc(params.desc);
-        }
-
-        if (params.tags) {
-          this._processMetaTags(params.tags);
-        }
-        if (params.cred) {
-          this._processMetaCreds([params.cred], true);
-        }
-
-        return ctrl;
-      });
-  },
-
-  /**
-   * Update access mode of the current user or of another topic subsriber.
-   * @memberof Tinode.Topic#
-   *
-   * @param {string} uid - UID of the user to update or null to update current user.
-   * @param {string} update - the update value, full or delta.
-   * @returns {Promise} Promise to be resolved/rejected when the server responds to request.
-   */
-  updateMode: function(uid, update) {
-    const user = uid ? this.subscriber(uid) : null;
-    const am = user ?
-      user.acs.updateGiven(update).getGiven() :
-      this.getAccessMode().updateWant(update).getWant();
-
-    return this.setMeta({
-      sub: {
-        user: uid,
-        mode: am
-      }
-    });
-  },
-
-  /**
-   * Create new topic subscription. Wrapper for {@link Tinode#setMeta}.
-   * @memberof Tinode.Topic#
-   *
-   * @param {string} uid - ID of the user to invite
-   * @param {string=} mode - Access mode. <code>null</code> means to use default.
-   *
-   * @returns {Promise} Promise to be resolved/rejected when the server responds to request.
-   */
-  invite: function(uid, mode) {
-    return this.setMeta({
-      sub: {
-        user: uid,
-        mode: mode
-      }
-    });
-  },
-
-  /**
-   * Archive or un-archive the topic. Wrapper for {@link Tinode#setMeta}.
-   * @memberof Tinode.Topic#
-   *
-   * @param {boolean} arch - true to archive the topic, false otherwise.
-   *
-   * @returns {Promise} Promise to be resolved/rejected when the server responds to request.
-   */
-  archive: function(arch) {
-    if (this.private && (!this.private.arch == !arch)) {
-      return Promise.resolve(arch);
-    }
-    return this.setMeta({
-      desc: {
-        private: {
-          arch: arch ? true : Tinode.DEL_CHAR
-        }
-      }
-    });
-  },
-
-  /**
-   * Delete messages. Hard-deleting messages requires Owner permission.
-   * Wrapper for {@link Tinode#delMessages}.
-   * @memberof Tinode.Topic#
-   *
-   * @param {Tinode.DelRange[]} ranges - Ranges of message IDs to delete.
-   * @param {boolean=} hard - Hard or soft delete
-   * @returns {Promise} Promise to be resolved/rejected when the server responds to request.
-   */
-  delMessages: function(ranges, hard) {
-    if (!this._subscribed) {
-      return Promise.reject(new Error("Cannot delete messages in inactive topic"));
-    }
-
-    // Sort ranges in accending order by low, the descending by hi.
-    ranges.sort((r1, r2) => {
-      if (r1.low < r2.low) {
-        return true;
-      }
-      if (r1.low == r2.low) {
-        return !r2.hi || (r1.hi >= r2.hi);
-      }
-      return false;
-    });
-
-    // Remove pending messages from ranges possibly clipping some ranges.
-    let tosend = ranges.reduce((out, r) => {
-      if (r.low < LOCAL_SEQID) {
-        if (!r.hi || r.hi < LOCAL_SEQID) {
-          out.push(r);
-        } else {
-          // Clip hi to max allowed value.
-          out.push({
-            low: r.low,
-            hi: this._maxSeq + 1
-          });
-        }
-      }
-      return out;
-    }, []);
-
-    // Send {del} message, return promise
-    let result;
-    if (tosend.length > 0) {
-      result = this._tinode.delMessages(this.name, tosend, hard);
-    } else {
-      result = Promise.resolve({
-        params: {
-          del: 0
-        }
-      });
-    }
-    // Update local cache.
-    return result.then((ctrl) => {
-      if (ctrl.params.del > this._maxDel) {
-        this._maxDel = ctrl.params.del;
-      }
-
-      ranges.forEach((r) => {
-        if (r.hi) {
-          this.flushMessageRange(r.low, r.hi);
-        } else {
-          this.flushMessage(r.low);
-        }
-      });
-
-      this._updateDeletedRanges();
-
-      if (this.onData) {
-        // Calling with no parameters to indicate the messages were deleted.
-        this.onData();
-      }
-      return ctrl;
-    });
-  },
-
-  /**
-   * Delete all messages. Hard-deleting messages requires Owner permission.
-   * @memberof Tinode.Topic#
-   *
-   * @param {boolean} hardDel - true if messages should be hard-deleted.
-   *
-   * @returns {Promise} Promise to be resolved/rejected when the server responds to request.
-   */
-  delMessagesAll: function(hardDel) {
-    if (!this._maxSeq || this._maxSeq <= 0) {
-      // There are no messages to delete.
-      return Promise.resolve();
-    }
-    return this.delMessages([{
-      low: 1,
-      hi: this._maxSeq + 1,
-      _all: true
-    }], hardDel);
-  },
-
-  /**
-   * Delete multiple messages defined by their IDs. Hard-deleting messages requires Owner permission.
-   * @memberof Tinode.Topic#
-   *
-   * @param {Tinode.DelRange[]} list - list of seq IDs to delete
-   * @param {boolean=} hardDel - true if messages should be hard-deleted.
-   *
-   * @returns {Promise} Promise to be resolved/rejected when the server responds to request.
-   */
-  delMessagesList: function(list, hardDel) {
-    // Sort the list in ascending order
-    list.sort((a, b) => a - b);
-    // Convert the array of IDs to ranges.
-    let ranges = list.reduce((out, id) => {
-      if (out.length == 0) {
-        // First element.
-        out.push({
-          low: id
-        });
-      } else {
-        let prev = out[out.length - 1];
-        if ((!prev.hi && (id != prev.low + 1)) || (id > prev.hi)) {
-          // New range.
-          out.push({
-            low: id
-          });
-        } else {
-          // Expand existing range.
-          prev.hi = prev.hi ? Math.max(prev.hi, id + 1) : id + 1;
-        }
-      }
-      return out;
-    }, []);
-    // Send {del} message, return promise
-    return this.delMessages(ranges, hardDel)
-  },
-
-  /**
-   * Delete topic. Requires Owner permission. Wrapper for {@link Tinode#delTopic}.
-   * @memberof Tinode.Topic#
-   *
-   * @param {boolean} hard - had-delete topic.
-   * @returns {Promise} Promise to be resolved/rejected when the server responds to the request.
-   */
-  delTopic: function(hard) {
-    return this._tinode.delTopic(this.name, hard).then((ctrl) => {
-      this._resetSub();
-      this._gone();
-      return ctrl;
-    });
-  },
-
-  /**
-   * Delete subscription. Requires Share permission. Wrapper for {@link Tinode#delSubscription}.
-   * @memberof Tinode.Topic#
-   *
-   * @param {string} user - ID of the user to remove subscription for.
-   * @returns {Promise} Promise to be resolved/rejected when the server responds to request.
-   */
-  delSubscription: function(user) {
-    if (!this._subscribed) {
-      return Promise.reject(new Error("Cannot delete subscription in inactive topic"));
-    }
-    // Send {del} message, return promise
-    return this._tinode.delSubscription(this.name, user).then((ctrl) => {
-      // Remove the object from the subscription cache;
-      delete this._users[user];
-      // Notify listeners
-      if (this.onSubsUpdated) {
-        this.onSubsUpdated(Object.keys(this._users));
-      }
-      return ctrl;
-    });
-  },
-
-  /**
-   * Send a read/recv notification.
-   * @memberof Tinode.Topic#
-   *
-   * @param {string} what - what notification to send: <code>recv</code>, <code>read</code>.
-   * @param {number} seq - ID or the message read or received.
-   */
-  note: function(what, seq) {
-    if (!this._subscribed) {
-      // Cannot sending {note} on an inactive topic".
-      return;
-    }
-
-    // Update local cache with the new count.
-    const user = this._users[this._tinode.getCurrentUserID()];
-    let update = false;
-    if (user) {
-      // Self-subscription is found.
-      if (!user[what] || user[what] < seq) {
-        user[what] = seq;
-        update = true;
-      }
-    } else {
-      // Self-subscription is not found.
-      update = (this[what] | 0) < seq;
-    }
-=======
   onAutoreconnectIteration = undefined;
 };
 
@@ -3148,1636 +2259,12 @@
 Tinode.MESSAGE_STATUS_READ = Const.MESSAGE_STATUS_READ;
 Tinode.MESSAGE_STATUS_TO_ME = Const.MESSAGE_STATUS_TO_ME;
 Tinode.MESSAGE_STATUS_DEL_RANGE = Const.MESSAGE_STATUS_DEL_RANGE;
->>>>>>> 3f16da2b
 
 // Unicode [del] symbol.
 Tinode.DEL_CHAR = Const.DEL_CHAR;
 
-<<<<<<< HEAD
-      if (this.acs != null && !this.acs.isMuted()) {
-        const me = this._tinode.getMeTopic();
-        // Sent a notification to 'me' listeners.
-        me._refreshContact(what, this);
-      }
-    }
-  },
-
-  call: function(evt, seq, payload) {
-    if (!this._subscribed && evt != 'ringing' && evt != 'hang-up' && evt != 'extend-lease') {
-      // Cannot {call} on an inactive topic".
-      return;
-    }
-    return this._tinode.call(this.name, seq, evt, payload);
-  },
-
-  /**
-   * Send a 'recv' receipt. Wrapper for {@link Tinode#noteRecv}.
-   * @memberof Tinode.Topic#
-   *
-   * @param {number} seq - ID of the message to aknowledge.
-   */
-  noteRecv: function(seq) {
-    this.note('recv', seq);
-  },
-
-  /**
-   * Send a 'read' receipt. Wrapper for {@link Tinode#noteRead}.
-   * @memberof Tinode.Topic#
-   *
-   * @param {number} seq - ID of the message to aknowledge or 0/undefined to acknowledge the latest messages.
-   */
-  noteRead: function(seq) {
-    seq = seq || this._maxSeq;
-    if (seq > 0) {
-      this.note('read', seq);
-    }
-  },
-
-  /**
-   * Send a key-press notification. Wrapper for {@link Tinode#noteKeyPress}.
-   * @memberof Tinode.Topic#
-   */
-  noteKeyPress: function() {
-    if (this._subscribed) {
-      this._tinode.noteKeyPress(this.name);
-    } else {
-      this._tinode.logger("INFO: Cannot send notification in inactive topic");
-    }
-  },
-
-  // Update cached read/recv/unread counts.
-  _updateReadRecv: function(what, seq, ts) {
-    let oldVal, doUpdate = false;
-
-    seq = seq | 0;
-    this.seq = this.seq | 0;
-    this.read = this.read | 0;
-    this.recv = this.recv | 0;
-    switch (what) {
-      case 'recv':
-        oldVal = this.recv;
-        this.recv = Math.max(this.recv, seq);
-        doUpdate = (oldVal != this.recv);
-        break;
-      case 'read':
-        oldVal = this.read;
-        this.read = Math.max(this.read, seq);
-        doUpdate = (oldVal != this.read);
-        break;
-      case 'msg':
-        oldVal = this.seq;
-        this.seq = Math.max(this.seq, seq);
-        if (!this.touched || this.touched < ts) {
-          this.touched = ts;
-        }
-        doUpdate = (oldVal != this.seq);
-        break;
-    }
-
-    // Sanity checks.
-    if (this.recv < this.read) {
-      this.recv = this.read;
-      doUpdate = true;
-    }
-    if (this.seq < this.recv) {
-      this.seq = this.recv;
-      if (!this.touched || this.touched < ts) {
-        this.touched = ts;
-      }
-      doUpdate = true;
-    }
-    this.unread = this.seq - this.read;
-    return doUpdate;
-  },
-
-  /**
-   * Get user description from global cache. The user does not need to be a
-   * subscriber of this topic.
-   * @memberof Tinode.Topic#
-   *
-   * @param {string} uid - ID of the user to fetch.
-   * @return {Object} user description or undefined.
-   */
-  userDesc: function(uid) {
-    // TODO(gene): handle asynchronous requests
-
-    const user = this._cacheGetUser(uid);
-    if (user) {
-      return user; // Promise.resolve(user)
-    }
-  },
-
-  /**
-   * Get description of the p2p peer from subscription cache.
-   * @memberof Tinode.Topic#
-   *
-   * @return {Object} peer's description or undefined.
-   */
-  p2pPeerDesc: function() {
-    if (!this.isP2PType()) {
-      return undefined;
-    }
-    return this._users[this.name];
-  },
-
-  /**
-   * Iterate over cached subscribers. If callback is undefined, use this.onMetaSub.
-   * @memberof Tinode.Topic#
-   *
-   * @param {function} callback - Callback which will receive subscribers one by one.
-   * @param {Object=} context - Value of `this` inside the `callback`.
-   */
-  subscribers: function(callback, context) {
-    const cb = (callback || this.onMetaSub);
-    if (cb) {
-      for (let idx in this._users) {
-        cb.call(context, this._users[idx], idx, this._users);
-      }
-    }
-  },
-
-  /**
-   * Get a copy of cached tags.
-   * @memberof Tinode.Topic#
-   *
-   * @return {Array.<string>} a copy of tags
-   */
-  tags: function() {
-    // Return a copy.
-    return this._tags.slice(0);
-  },
-
-  /**
-   * Get cached subscription for the given user ID.
-   * @memberof Tinode.Topic#
-   *
-   * @param {string} uid - id of the user to query for
-   * @return user description or undefined.
-   */
-  subscriber: function(uid) {
-    return this._users[uid];
-  },
-
-  /**
-   * Iterate over cached messages: call <code>callback</code> for each message in the range [sindeIdx, beforeIdx).
-   * If <code>callback</code> is undefined, use <code>this.onData</code>.
-   * @memberof Tinode.Topic#
-   *
-   * @param {Tinode.ForEachCallbackType} callback - Callback which will receive messages one by one. See {@link Tinode.CBuffer#forEach}
-   * @param {number} sinceId - Optional seqId to start iterating from (inclusive).
-   * @param {number} beforeId - Optional seqId to stop iterating before it is reached (exclusive).
-   * @param {Object} context - Value of `this` inside the `callback`.
-   */
-  messages: function(callback, sinceId, beforeId, context) {
-    const cb = (callback || this.onData);
-    if (cb) {
-      const startIdx = typeof sinceId == 'number' ? this._messages.find({
-        seq: sinceId
-      }, true) : undefined;
-      const beforeIdx = typeof beforeId == 'number' ? this._messages.find({
-        seq: beforeId
-      }, true) : undefined;
-      if (startIdx != -1 && beforeIdx != -1) {
-        this._messages.forEach(cb, startIdx, beforeIdx, context);
-      }
-    }
-  },
-
-  /**
-   * Get the message from cache by <code>seq</code>.
-   * @memberof Tinode.Topic#
-   *
-   * @param {number} seq - message seqId to search for.
-   * @returns {Object} the message with the given <code>seq</code> or <code>undefined</code>, if no such message is found.
-   */
-  findMessage: function(seq) {
-    const idx = this._messages.find({
-      seq: seq
-    });
-    if (idx >= 0) {
-      return this._messages.getAt(idx);
-    }
-    return undefined;
-  },
-
-  /**
-   * Get the most recent message from cache. This method counts all messages, including deleted ranges.
-   * @memberof Tinode.Topic#
-   *
-   * @param {boolen} skipDeleted - if the last message is a deleted range, get the one before it.
-   * @returns {Object} the most recent cached message or <code>undefined</code>, if no messages are cached.
-   */
-  latestMessage: function(skipDeleted) {
-    const msg = this._messages.getLast();
-    if (!skipDeleted || !msg || msg._status != MESSAGE_STATUS_DEL_RANGE) {
-      return msg;
-    }
-    return this._messages.getLast(1);
-  },
-
-  /**
-   * Get the maximum cached seq ID.
-   * @memberof Tinode.Topic#
-   *
-   * @returns {number} the greatest seq ID in cache.
-   */
-  maxMsgSeq: function() {
-    return this._maxSeq;
-  },
-
-  /**
-   * Get the maximum deletion ID.
-   * @memberof Tinode.Topic#
-   *
-   * @returns {number} the greatest deletion ID.
-   */
-  maxClearId: function() {
-    return this._maxDel;
-  },
-
-  /**
-   * Get the number of messages in the cache.
-   * @memberof Tinode.Topic#
-   *
-   * @returns {number} count of cached messages.
-   */
-  messageCount: function() {
-    return this._messages.length();
-  },
-
-  /**
-   * Iterate over cached unsent messages. Wraps {@link Tinode.Topic#messages}.
-   * @memberof Tinode.Topic#
-   *
-   * @param {function} callback - Callback which will receive messages one by one. See {@link Tinode.CBuffer#forEach}
-   * @param {Object} context - Value of <code>this</code> inside the <code>callback</code>.
-   */
-  queuedMessages: function(callback, context) {
-    if (!callback) {
-      throw new Error("Callback must be provided");
-    }
-    this.messages(callback, LOCAL_SEQID, undefined, context);
-  },
-
-  /**
-   * Get the number of topic subscribers who marked this message as either recv or read
-   * Current user is excluded from the count.
-   * @memberof Tinode.Topic#
-   *
-   * @param {string} what - what action to consider: received <code>"recv"</code> or read <code>"read"</code>.
-   * @param {number} seq - ID or the message read or received.
-   *
-   * @returns {number} the number of subscribers who marked the message with the given ID as read or received.
-   */
-  msgReceiptCount: function(what, seq) {
-    let count = 0;
-    if (seq > 0) {
-      const me = this._tinode.getCurrentUserID();
-      for (let idx in this._users) {
-        const user = this._users[idx];
-        if (user.user !== me && user[what] >= seq) {
-          count++;
-        }
-      }
-    }
-    return count;
-  },
-
-  /**
-   * Get the number of topic subscribers who marked this message (and all older messages) as read.
-   * The current user is excluded from the count.
-   * @memberof Tinode.Topic#
-   *
-   * @param {number} seq - message id to check.
-   * @returns {number} number of subscribers who claim to have received the message.
-   */
-  msgReadCount: function(seq) {
-    return this.msgReceiptCount('read', seq);
-  },
-
-  /**
-   * Get the number of topic subscribers who marked this message (and all older messages) as received.
-   * The current user is excluded from the count.
-   * @memberof Tinode.Topic#
-   *
-   * @param {number} seq - Message id to check.
-   * @returns {number} Number of subscribers who claim to have received the message.
-   */
-  msgRecvCount: function(seq) {
-    return this.msgReceiptCount('recv', seq);
-  },
-
-  /**
-   * Check if cached message IDs indicate that the server may have more messages.
-   * @memberof Tinode.Topic#
-   *
-   * @param {boolean} newer - if <code>true</code>, check for newer messages only.
-   */
-  msgHasMoreMessages: function(newer) {
-    return newer ? this.seq > this._maxSeq :
-      // _minSeq could be more than 1, but earlier messages could have been deleted.
-      (this._minSeq > 1 && !this._noEarlierMsgs);
-  },
-
-  /**
-   * Check if the given seq Id is id of the most recent message.
-   * @memberof Tinode.Topic#
-   *
-   * @param {number} seqId id of the message to check
-   */
-  isNewMessage: function(seqId) {
-    return this._maxSeq <= seqId;
-  },
-
-  /**
-   * Remove one message from local cache.
-   * @memberof Tinode.Topic#
-   *
-   * @param {number} seqId id of the message to remove from cache.
-   * @returns {Message} removed message or undefined if such message was not found.
-   */
-  flushMessage: function(seqId) {
-    const idx = this._messages.find({
-      seq: seqId
-    });
-    if (idx >= 0) {
-      this._tinode._db.remMessages(this.name, seqId);
-      return this._messages.delAt(idx);
-    }
-    return undefined;
-  },
-
-  /**
-   * Update message's seqId.
-   * @memberof Tinode.Topic#
-   *
-   * @param {Object} pub message object.
-   * @param {number} newSeqId new seq id for pub.
-   */
-  swapMessageId: function(pub, newSeqId) {
-    const idx = this._messages.find(pub);
-    const numMessages = this._messages.length();
-    if (0 <= idx && idx < numMessages) {
-      // Remove message with the old seq ID.
-      this._messages.delAt(idx);
-      this._tinode._db.remMessages(this.name, pub.seq);
-      // Add message with the new seq ID.
-      pub.seq = newSeqId;
-      this._messages.put(pub);
-      this._tinode._db.addMessage(pub);
-    }
-  },
-
-  /**
-   * Remove a range of messages from the local cache.
-   * @memberof Tinode.Topic#
-   *
-   * @param {number} fromId seq ID of the first message to remove (inclusive).
-   * @param {number} untilId seqID of the last message to remove (exclusive).
-   *
-   * @returns {Message[]} array of removed messages (could be empty).
-   */
-  flushMessageRange: function(fromId, untilId) {
-    // Remove range from persistent cache.
-    this._tinode._db.remMessages(this.name, fromId, untilId);
-    // start, end: find insertion points (nearest == true).
-    const since = this._messages.find({
-      seq: fromId
-    }, true);
-    return since >= 0 ? this._messages.delRange(since, this._messages.find({
-      seq: untilId
-    }, true)) : [];
-  },
-
-  /**
-   * Attempt to stop message from being sent.
-   * @memberof Tinode.Topic#
-   *
-   * @param {number} seqId id of the message to stop sending and remove from cache.
-   *
-   * @returns {boolean} <code>true</code> if message was cancelled, <code>false</code> otherwise.
-   */
-  cancelSend: function(seqId) {
-    const idx = this._messages.find({
-      seq: seqId
-    });
-    if (idx >= 0) {
-      const msg = this._messages.getAt(idx);
-      const status = this.msgStatus(msg);
-      if (status == MESSAGE_STATUS_QUEUED || status == MESSAGE_STATUS_FAILED) {
-        this._tinode._db.remMessages(this.name, seqId);
-        msg._cancelled = true;
-        this._messages.delAt(idx);
-        if (this.onData) {
-          // Calling with no parameters to indicate the message was deleted.
-          this.onData();
-        }
-        return true;
-      }
-    }
-    return false;
-  },
-
-  /**
-   * Get type of the topic: me, p2p, grp, fnd...
-   * @memberof Tinode.Topic#
-   *
-   * @returns {string} One of 'me', 'p2p', 'grp', 'fnd', 'sys' or <code>undefined</code>.
-   */
-  getType: function() {
-    return Tinode.topicType(this.name);
-  },
-
-  /**
-   * Get current user's access mode of the topic.
-   * @memberof Tinode.Topic#
-   *
-   * @returns {Tinode.AccessMode} - user's access mode
-   */
-  getAccessMode: function() {
-    return this.acs;
-  },
-
-  /**
-   * Set current user's access mode of the topic.
-   * @memberof Tinode.Topic#
-   *
-   * @param {AccessMode | Object} acs - access mode to set.
-   */
-  setAccessMode: function(acs) {
-    return this.acs = new AccessMode(acs);
-  },
-
-  /**
-   * Get topic's default access mode.
-   * @memberof Tinode.Topic#
-   *
-   * @returns {Tinode.DefAcs} - access mode, such as {auth: `RWP`, anon: `N`}.
-   */
-  getDefaultAccess: function() {
-    return this.defacs;
-  },
-
-  /**
-   * Initialize new meta {@link Tinode.GetQuery} builder. The query is attched to the current topic.
-   * It will not work correctly if used with a different topic.
-   * @memberof Tinode.Topic#
-   *
-   * @returns {Tinode.MetaGetBuilder} query attached to the current topic.
-   */
-  startMetaQuery: function() {
-    return new MetaGetBuilder(this);
-  },
-
-  /**
-   * Check if topic is archived, i.e. private.arch == true.
-   * @memberof Tinode.Topic#
-   *
-   * @returns {boolean} - <code>true</code> if topic is archived, <code>false</code> otherwise.
-   */
-  isArchived: function() {
-    return this.private && !!this.private.arch;
-  },
-
-  /**
-   * Check if topic is a 'me' topic.
-   * @memberof Tinode.Topic#
-   *
-   * @returns {boolean} - <code>true</code> if topic is a 'me' topic, <code>false</code> otherwise.
-   */
-  isMeType: function() {
-    return Tinode.isMeTopicName(this.name);
-  },
-
-  /**
-   * Check if topic is a channel.
-   * @memberof Tinode.Topic#
-   *
-   * @returns {boolean} - <code>true</code> if topic is a channel, <code>false</code> otherwise.
-   */
-  isChannelType: function() {
-    return Tinode.isChannelTopicName(this.name);
-  },
-
-  /**
-   * Check if topic is a group topic.
-   * @memberof Tinode.Topic#
-   *
-   * @returns {boolean} - <code>true</code> if topic is a group, <code>false</code> otherwise.
-   */
-  isGroupType: function() {
-    return Tinode.isGroupTopicName(this.name);
-  },
-
-  /**
-   * Check if topic is a p2p topic.
-   * @memberof Tinode.Topic#
-   *
-   * @returns {boolean} - <code>true</code> if topic is a p2p topic, <code>false</code> otherwise.
-   */
-  isP2PType: function() {
-    return Tinode.isP2PTopicName(this.name);
-  },
-
-  /**
-   * Check if topic is a communication topic, i.e. a group or p2p topic.
-   * @memberof Tinode.Topic#
-   *
-   * @returns {boolean} - <code>true</code> if topic is a p2p or group topic, <code>false</code> otherwise.
-   */
-  isCommType: function() {
-    return Tinode.isCommTopicName(this.name);
-  },
-
-  /**
-   * Get status (queued, sent, received etc) of a given message in the context
-   * of this topic.
-   * @memberof Tinode.Topic#
-   *
-   * @param {Message} msg - message to check for status.
-   * @param {boolean} upd - update chached message status.
-   *
-   * @returns message status constant.
-   */
-  msgStatus: function(msg, upd) {
-    let status = MESSAGE_STATUS_NONE;
-    if (this._tinode.isMe(msg.from)) {
-      if (msg._sending) {
-        status = MESSAGE_STATUS_SENDING;
-      } else if (msg._failed || msg._cancelled) {
-        status = MESSAGE_STATUS_FAILED;
-      } else if (msg.seq >= LOCAL_SEQID) {
-        status = MESSAGE_STATUS_QUEUED;
-      } else if (this.msgReadCount(msg.seq) > 0) {
-        status = MESSAGE_STATUS_READ;
-      } else if (this.msgRecvCount(msg.seq) > 0) {
-        status = MESSAGE_STATUS_RECEIVED;
-      } else if (msg.seq > 0) {
-        status = MESSAGE_STATUS_SENT;
-      }
-    } else if (msg._status == MESSAGE_STATUS_DEL_RANGE) {
-      status == MESSAGE_STATUS_DEL_RANGE;
-    } else {
-      status = MESSAGE_STATUS_TO_ME;
-    }
-
-    if (upd && msg._status != status) {
-      msg._status = status;
-      this._tinode._db.updMessageStatus(this.name, msg.seq, status);
-    }
-
-    return status;
-  },
-
-  // Returns true if pub is meant to replace another message (e.g. original message was edited).
-  _isReplacementMsg: function(pub) {
-    if (typeof pub.head == 'undefined' || pub.head == null ||
-      typeof pub.head['replace-seq'] == 'undefined') {
-      return false;
-    }
-    return true;
-  },
-
-  // Process data message
-  _routeData: function(data) {
-    if (data.content) {
-      if (!this.touched || this.touched < data.ts) {
-        this.touched = data.ts;
-        this._tinode._db.updTopic(this);
-      }
-    }
-
-    if (data.seq > this._maxSeq) {
-      this._maxSeq = data.seq;
-    }
-    if (data.seq < this._minSeq || this._minSeq == 0) {
-      this._minSeq = data.seq;
-    }
-
-    if (!data._noForwarding) {
-      this._messages.put(data);
-      this._tinode._db.addMessage(data);
-      this._updateDeletedRanges();
-      if (this._isReplacementMsg(data)) {
-        const target = data.head['replace-seq'];
-        const orig = this._replacements[target];
-        if (typeof orig == 'undefined' || orig < data.seq) {
-          this._replacements[target] = data.seq;
-        }
-      }
-    }
-
-    if (this.onData) {
-      this.onData(data);
-    }
-
-    // Update locally cached contact with the new message count.
-    const what = ((!this.isChannelType() && !data.from) || this._tinode.isMe(data.from)) ? 'read' : 'msg';
-    this._updateReadRecv(what, data.seq, data.ts);
-    // Notify 'me' listeners of the change.
-    this._tinode.getMeTopic()._refreshContact(what, this);
-  },
-
-  // Process metadata message
-  _routeMeta: function(meta) {
-    if (meta.desc) {
-      this._processMetaDesc(meta.desc);
-    }
-    if (meta.sub && meta.sub.length > 0) {
-      this._processMetaSub(meta.sub);
-    }
-    if (meta.del) {
-      this._processDelMessages(meta.del.clear, meta.del.delseq);
-    }
-    if (meta.tags) {
-      this._processMetaTags(meta.tags);
-    }
-    if (meta.cred) {
-      this._processMetaCreds(meta.cred);
-    }
-    if (this.onMeta) {
-      this.onMeta(meta);
-    }
-  },
-
-  // Process presence change message
-  _routePres: function(pres) {
-    let user, uid;
-    switch (pres.what) {
-      case 'del':
-        // Delete cached messages.
-        this._processDelMessages(pres.clear, pres.delseq);
-        break;
-      case 'on':
-      case 'off':
-        // Update online status of a subscription.
-        user = this._users[pres.src];
-        if (user) {
-          user.online = pres.what == 'on';
-        } else {
-          this._tinode.logger("WARNING: Presence update for an unknown user", this.name, pres.src);
-        }
-        break;
-      case 'term':
-        // Attachment to topic is terminated probably due to cluster rehashing.
-        this._resetSub();
-        break;
-      case 'upd':
-        // A topic subscriber has updated his description.
-        // Issue {get sub} only if the current user has no p2p topics with the updated user (p2p name is not in cache).
-        // Otherwise 'me' will issue a {get desc} request.
-        if (pres.src && !this._tinode.isTopicCached(pres.src)) {
-          this.getMeta(this.startMetaQuery().withLaterOneSub(pres.src).build());
-        }
-        break;
-      case 'acs':
-        uid = pres.src || this._tinode.getCurrentUserID();
-        user = this._users[uid];
-        if (!user) {
-          // Update for an unknown user: notification of a new subscription.
-          const acs = new AccessMode().updateAll(pres.dacs);
-          if (acs && acs.mode != AccessMode._NONE) {
-            user = this._cacheGetUser(uid);
-            if (!user) {
-              user = {
-                user: uid,
-                acs: acs
-              };
-              this.getMeta(this.startMetaQuery().withOneSub(undefined, uid).build());
-            } else {
-              user.acs = acs;
-            }
-            user.updated = new Date();
-            this._processMetaSub([user]);
-          }
-        } else {
-          // Known user
-          user.acs.updateAll(pres.dacs);
-          // Update user's access mode.
-          this._processMetaSub([{
-            user: uid,
-            updated: new Date(),
-            acs: user.acs
-          }]);
-        }
-        break;
-      default:
-        this._tinode.logger("INFO: Ignored presence update", pres.what);
-    }
-
-    if (this.onPres) {
-      this.onPres(pres);
-    }
-  },
-
-  // Process {info} message
-  _routeInfo: function(info) {
-    if (info.what !== 'kp') {
-      const user = this._users[info.from];
-      if (user) {
-        user[info.what] = info.seq;
-        if (user.recv < user.read) {
-          user.recv = user.read;
-        }
-      }
-      const msg = this.latestMessage();
-      if (msg) {
-        this.msgStatus(msg, true);
-      }
-
-      // If this is an update from the current user, update the cache with the new count.
-      if (this._tinode.isMe(info.from)) {
-        this._updateReadRecv(info.what, info.seq);
-      }
-
-      // Notify 'me' listener of the status change.
-      this._tinode.getMeTopic()._refreshContact(info.what, this);
-    }
-    if (this.onInfo) {
-      this.onInfo(info);
-    }
-  },
-
-  // Called by Tinode when meta.desc packet is received.
-  // Called by 'me' topic on contact update (desc._noForwarding is true).
-  _processMetaDesc: function(desc) {
-    if (this.isP2PType()) {
-      // Synthetic desc may include defacs for p2p topics which is useless.
-      // Remove it.
-      delete desc.defacs;
-
-      // Update to p2p desc is the same as user update. Update cached user.
-      this._tinode._db.updUser(this.name, desc.public);
-    }
-
-    // Copy parameters from desc object to this topic.
-    mergeObj(this, desc);
-    // Update persistent cache.
-    this._tinode._db.updTopic(this);
-
-    // Notify 'me' listener, if available:
-    if (this.name !== TOPIC_ME && !desc._noForwarding) {
-      const me = this._tinode.getMeTopic();
-      if (me.onMetaSub) {
-        me.onMetaSub(this);
-      }
-      if (me.onSubsUpdated) {
-        me.onSubsUpdated([this.name], 1);
-      }
-    }
-
-    if (this.onMetaDesc) {
-      this.onMetaDesc(this);
-    }
-  },
-
-  // Called by Tinode when meta.sub is recived or in response to received
-  // {ctrl} after setMeta-sub.
-  _processMetaSub: function(subs) {
-    for (let idx in subs) {
-      const sub = subs[idx];
-
-      // Fill defaults.
-      sub.online = !!sub.online;
-      // Update timestamp of the most recent subscription update.
-      this._lastSubsUpdate = new Date(Math.max(this._lastSubsUpdate, sub.updated));
-
-      let user = null;
-      if (!sub.deleted) {
-        // If this is a change to user's own permissions, update them in topic too.
-        // Desc will update 'me' topic.
-        if (this._tinode.isMe(sub.user) && sub.acs) {
-          this._processMetaDesc({
-            updated: sub.updated,
-            touched: sub.touched,
-            acs: sub.acs
-          });
-        }
-        user = this._updateCachedUser(sub.user, sub);
-      } else {
-        // Subscription is deleted, remove it from topic (but leave in Users cache)
-        delete this._users[sub.user];
-        user = sub;
-      }
-
-      if (this.onMetaSub) {
-        this.onMetaSub(user);
-      }
-    }
-
-    if (this.onSubsUpdated) {
-      this.onSubsUpdated(Object.keys(this._users));
-    }
-  },
-
-  // Called by Tinode when meta.tags is recived.
-  _processMetaTags: function(tags) {
-    if (tags.length == 1 && tags[0] == Tinode.DEL_CHAR) {
-      tags = [];
-    }
-    this._tags = tags;
-    if (this.onTagsUpdated) {
-      this.onTagsUpdated(tags);
-    }
-  },
-
-  // Do nothing for topics other than 'me'
-  _processMetaCreds: function(creds) {},
-
-  // Delete cached messages and update cached transaction IDs
-  _processDelMessages: function(clear, delseq) {
-    this._maxDel = Math.max(clear, this._maxDel);
-    this.clear = Math.max(clear, this.clear);
-    const topic = this;
-    let count = 0;
-    if (Array.isArray(delseq)) {
-      delseq.forEach(function(range) {
-        if (!range.hi) {
-          count++;
-          topic.flushMessage(range.low);
-        } else {
-          for (let i = range.low; i < range.hi; i++) {
-            count++;
-            topic.flushMessage(i);
-          }
-        }
-      });
-    }
-
-    if (count > 0) {
-      this._updateDeletedRanges();
-
-      if (this.onData) {
-        this.onData();
-      }
-    }
-  },
-
-  // Topic is informed that the entire response to {get what=data} has been received.
-  _allMessagesReceived: function(count) {
-    this._updateDeletedRanges();
-
-    if (this.onAllMessagesReceived) {
-      this.onAllMessagesReceived(count);
-    }
-  },
-
-  // Reset subscribed state
-  _resetSub: function() {
-    this._subscribed = false;
-  },
-
-  // This topic is either deleted or unsubscribed from.
-  _gone: function() {
-    this._messages.reset();
-    this._tinode._db.remMessages(this.name);
-    this._users = {};
-    this.acs = new AccessMode(null);
-    this.private = null;
-    this.public = null;
-    this.trusted = null;
-    this._maxSeq = 0;
-    this._minSeq = 0;
-    this._subscribed = false;
-
-    const me = this._tinode.getMeTopic();
-    if (me) {
-      me._routePres({
-        _noForwarding: true,
-        what: 'gone',
-        topic: TOPIC_ME,
-        src: this.name
-      });
-    }
-    if (this.onDeleteTopic) {
-      this.onDeleteTopic();
-    }
-  },
-
-  // Update global user cache and local subscribers cache.
-  // Don't call this method for non-subscribers.
-  _updateCachedUser: function(uid, obj) {
-    // Fetch user object from the global cache.
-    // This is a clone of the stored object
-    let cached = this._cacheGetUser(uid);
-    cached = mergeObj(cached || {}, obj);
-    // Save to global cache
-    this._cachePutUser(uid, cached);
-    // Save to the list of topic subsribers.
-    return mergeToCache(this._users, uid, cached);
-  },
-
-  // Get local seqId for a queued message.
-  _getQueuedSeqId: function() {
-    return this._queuedSeqId++;
-  },
-
-  // Calculate ranges of missing messages.
-  _updateDeletedRanges: function() {
-    const ranges = [];
-
-    // Gap marker, possibly empty.
-    let prev = null;
-
-    // Check for gap in the beginning, before the first message.
-    const first = this._messages.getAt(0);
-    if (first && this._minSeq > 1 && !this._noEarlierMsgs) {
-      // Some messages are missing in the beginning.
-      if (first.hi) {
-        // The first message already represents a gap.
-        if (first.seq > 1) {
-          first.seq = 1;
-        }
-        if (first.hi < this._minSeq - 1) {
-          first.hi = this._minSeq - 1;
-        }
-        prev = first;
-      } else {
-        // Create new gap.
-        prev = {
-          seq: 1,
-          hi: this._minSeq - 1
-        };
-        ranges.push(prev);
-      }
-    } else {
-      // No gap in the beginning.
-      prev = {
-        seq: 0,
-        hi: 0
-      };
-    }
-
-    // Find new gaps in the list of received messages. The list contains messages-proper as well
-    // as placeholders for deleted ranges.
-    // The messages are iterated by seq ID in ascending order.
-    this._messages.filter((data) => {
-      // Do not create a gap between the last sent message and the first unsent as well as between unsent messages.
-      if (data.seq >= LOCAL_SEQID) {
-        return true;
-      }
-
-      // Check for a gap between the previous message/marker and this message/marker.
-      if (data.seq == (prev.hi || prev.seq) + 1) {
-        // No gap between this message and the previous.
-        if (data.hi && prev.hi) {
-          // Two gap markers in a row. Extend the previous one, discard the current.
-          prev.hi = data.hi;
-          return false;
-        }
-        prev = data;
-
-        // Keep current.
-        return true;
-      }
-
-      // Found a new gap.
-
-      // Check if the previous is also a gap marker.
-      if (prev.hi) {
-        // Alter it instead of creating a new one.
-        prev.hi = data.hi || data.seq;
-      } else {
-        // Previous is not a gap marker. Create a new one.
-        prev = {
-          seq: prev.seq + 1,
-          hi: data.hi || data.seq
-        };
-        ranges.push(prev);
-      }
-
-      // If marker, remove; keep if regular message.
-      if (!data.hi) {
-        // Keeping the current regular message, save it as previous.
-        prev = data;
-        return true;
-      }
-
-      // Discard the current gap marker: we either created an earlier gap, or extended the prevous one.
-      return false;
-    });
-
-    // Check for missing messages at the end.
-    // All messages could be missing or it could be a new topic with no messages.
-    const last = this._messages.getLast();
-    const maxSeq = Math.max(this.seq, this._maxSeq) || 0;
-    if ((maxSeq > 0 && !last) || (last && ((last.hi || last.seq) < maxSeq))) {
-      if (last && last.hi) {
-        // Extend existing gap
-        last.hi = maxSeq;
-      } else {
-        // Create new gap.
-        ranges.push({
-          seq: last ? last.seq + 1 : 1,
-          hi: maxSeq
-        });
-      }
-    }
-
-    // Insert new gaps into cache.
-    ranges.forEach((gap) => {
-      gap._status = MESSAGE_STATUS_DEL_RANGE;
-      this._messages.put(gap);
-    });
-  },
-
-  // Load most recent messages from persistent cache.
-  _loadMessages: function(db, params) {
-    const {
-      since,
-      before,
-      limit
-    } = params || {};
-    return db.readMessages(this.name, {
-        since: since,
-        before: before,
-        limit: limit || DEFAULT_MESSAGES_PAGE
-      })
-      .then((msgs) => {
-        msgs.forEach((data) => {
-          if (data.seq > this._maxSeq) {
-            this._maxSeq = data.seq;
-          }
-          if (data.seq < this._minSeq || this._minSeq == 0) {
-            this._minSeq = data.seq;
-          }
-          this._messages.put(data);
-          if (this._isReplacementMsg(data)) {
-            const target = data.head['replace-seq'];
-            const orig = this._replacements[target];
-            if (typeof orig == 'undefined' || orig < data.seq) {
-              this._replacements[target] = data.seq;
-            }
-          }
-        });
-        if (msgs.length > 0) {
-          this._updateDeletedRanges();
-        }
-        return msgs.length;
-      });
-  },
-
-  // Push or {pres}: message received.
-  _updateReceived: function(seq, act) {
-    this.touched = new Date();
-    this.seq = seq | 0;
-    // Check if message is sent by the current user. If so it's been read already.
-    if (!act || this._tinode.isMe(act)) {
-      this.read = this.read ? Math.max(this.read, this.seq) : this.seq;
-      this.recv = this.recv ? Math.max(this.read, this.recv) : this.read;
-    }
-    this.unread = this.seq - (this.read | 0);
-    this._tinode._db.updTopic(this);
-  }
-};
-
-/**
- * @class TopicMe - special case of {@link Tinode.Topic} for
- * managing data of the current user, including contact list.
- * @extends Tinode.Topic
- * @memberof Tinode
- *
- * @param {TopicMe.Callbacks} callbacks - Callbacks to receive various events.
- */
-const TopicMe = function(callbacks) {
-  Topic.call(this, TOPIC_ME, callbacks);
-
-  // me-specific callbacks
-  if (callbacks) {
-    this.onContactUpdate = callbacks.onContactUpdate;
-  }
-};
-
-// Inherit everyting from the generic Topic
-TopicMe.prototype = Object.create(Topic.prototype, {
-  // Override the original Topic._processMetaDesc.
-  _processMetaDesc: {
-    value: function(desc) {
-      // Check if online contacts need to be turned off because P permission was removed.
-      const turnOff = (desc.acs && !desc.acs.isPresencer()) && (this.acs && this.acs.isPresencer());
-
-      // Copy parameters from desc object to this topic.
-      mergeObj(this, desc);
-      this._tinode._db.updTopic(this);
-      // Update current user's record in the global cache.
-      this._updateCachedUser(this._tinode._myUID, desc);
-
-      // 'P' permission was removed. All topics are offline now.
-      if (turnOff) {
-        this._tinode.cacheMap('topic', (cont) => {
-          if (cont.online) {
-            cont.online = false;
-            cont.seen = Object.assign(cont.seen || {}, {
-              when: new Date()
-            });
-            this._refreshContact('off', cont);
-          }
-        });
-      }
-
-      if (this.onMetaDesc) {
-        this.onMetaDesc(this);
-      }
-    },
-    enumerable: true,
-    configurable: true
-  },
-
-  // Override the original Topic._processMetaSub
-  _processMetaSub: {
-    value: function(subs) {
-      let updateCount = 0;
-      subs.forEach((sub) => {
-        const topicName = sub.topic;
-        // Don't show 'me' and 'fnd' topics in the list of contacts.
-        if (topicName == TOPIC_FND || topicName == TOPIC_ME) {
-          return;
-        }
-        sub.online = !!sub.online;
-
-        let cont = null;
-        if (sub.deleted) {
-          cont = sub;
-          this._tinode.cacheDel('topic', topicName);
-          this._tinode._db.remTopic(topicName);
-        } else {
-          // Ensure the values are defined and are integers.
-          if (typeof sub.seq != 'undefined') {
-            sub.seq = sub.seq | 0;
-            sub.recv = sub.recv | 0;
-            sub.read = sub.read | 0;
-            sub.unread = sub.seq - sub.read;
-          }
-
-          cont = mergeObj(this._tinode.getTopic(topicName), sub);
-          this._tinode._db.updTopic(cont);
-
-          if (Tinode.isP2PTopicName(topicName)) {
-            this._cachePutUser(topicName, cont);
-            this._tinode._db.updUser(topicName, cont.public);
-          }
-          // Notify topic of the update if it's an external update.
-          if (!sub._noForwarding) {
-            const topic = this._tinode.getTopic(topicName);
-            if (topic) {
-              sub._noForwarding = true;
-              topic._processMetaDesc(sub);
-            }
-          }
-        }
-
-        updateCount++;
-
-        if (this.onMetaSub) {
-          this.onMetaSub(cont);
-        }
-      });
-
-      if (this.onSubsUpdated && updateCount > 0) {
-        const keys = [];
-        subs.forEach((s) => {
-          keys.push(s.topic);
-        });
-        this.onSubsUpdated(keys, updateCount);
-      }
-    },
-    enumerable: true,
-    configurable: true
-  },
-
-  // Called by Tinode when meta.sub is recived.
-  _processMetaCreds: {
-    value: function(creds, upd) {
-      if (creds.length == 1 && creds[0] == Tinode.DEL_CHAR) {
-        creds = [];
-      }
-      if (upd) {
-        creds.forEach((cr) => {
-          if (cr.val) {
-            // Adding a credential.
-            let idx = this._credentials.findIndex((el) => {
-              return el.meth == cr.meth && el.val == cr.val;
-            });
-            if (idx < 0) {
-              // Not found.
-              if (!cr.done) {
-                // Unconfirmed credential replaces previous unconfirmed credential of the same method.
-                idx = this._credentials.findIndex((el) => {
-                  return el.meth == cr.meth && !el.done;
-                });
-                if (idx >= 0) {
-                  // Remove previous unconfirmed credential.
-                  this._credentials.splice(idx, 1);
-                }
-              }
-              this._credentials.push(cr);
-            } else {
-              // Found. Maybe change 'done' status.
-              this._credentials[idx].done = cr.done;
-            }
-          } else if (cr.resp) {
-            // Handle credential confirmation.
-            const idx = this._credentials.findIndex((el) => {
-              return el.meth == cr.meth && !el.done;
-            });
-            if (idx >= 0) {
-              this._credentials[idx].done = true;
-            }
-          }
-        });
-      } else {
-        this._credentials = creds;
-      }
-      if (this.onCredsUpdated) {
-        this.onCredsUpdated(this._credentials);
-      }
-    },
-    enumerable: true,
-    configurable: true
-  },
-
-  // Process presence change message
-  _routePres: {
-    value: function(pres) {
-      if (pres.what == 'term') {
-        // The 'me' topic itself is detached. Mark as unsubscribed.
-        this._resetSub();
-        return;
-      }
-
-      if (pres.what == 'upd' && pres.src == TOPIC_ME) {
-        // Update to me's description. Request updated value.
-        this.getMeta(this.startMetaQuery().withDesc().build());
-        return;
-      }
-
-      const cont = this._tinode.cacheGet('topic', pres.src);
-      if (cont) {
-        switch (pres.what) {
-          case 'on': // topic came online
-            cont.online = true;
-            break;
-          case 'off': // topic went offline
-            if (cont.online) {
-              cont.online = false;
-              cont.seen = Object.assign(cont.seen || {}, {
-                when: new Date()
-              });
-            }
-            break;
-          case 'msg': // new message received
-            cont._updateReceived(pres.seq, pres.act);
-            break;
-          case 'upd': // desc updated
-            // Request updated subscription.
-            this.getMeta(this.startMetaQuery().withLaterOneSub(pres.src).build());
-            break;
-          case 'acs': // access mode changed
-            if (cont.acs) {
-              cont.acs.updateAll(pres.dacs);
-            } else {
-              cont.acs = new AccessMode().updateAll(pres.dacs);
-            }
-            cont.touched = new Date();
-            break;
-          case 'ua':
-            // user agent changed.
-            cont.seen = {
-              when: new Date(),
-              ua: pres.ua
-            };
-            break;
-          case 'recv':
-            // user's other session marked some messges as received.
-            pres.seq = pres.seq | 0;
-            cont.recv = cont.recv ? Math.max(cont.recv, pres.seq) : pres.seq;
-            break;
-          case 'read':
-            // user's other session marked some messages as read.
-            pres.seq = pres.seq | 0;
-            cont.read = cont.read ? Math.max(cont.read, pres.seq) : pres.seq;
-            cont.recv = cont.recv ? Math.max(cont.read, cont.recv) : cont.recv;
-            cont.unread = cont.seq - cont.read;
-            break;
-          case 'gone':
-            // topic deleted or unsubscribed from.
-            this._tinode.cacheDel('topic', pres.src);
-            this._tinode._db.remTopic(pres.src);
-            break;
-          case 'del':
-            // Update topic.del value.
-            break;
-          default:
-            this._tinode.logger("INFO: Unsupported presence update in 'me'", pres.what);
-        }
-
-        this._refreshContact(pres.what, cont);
-      } else {
-        if (pres.what == 'acs') {
-          // New subscriptions and deleted/banned subscriptions have full
-          // access mode (no + or - in the dacs string). Changes to known subscriptions are sent as
-          // deltas, but they should not happen here.
-          const acs = new AccessMode(pres.dacs);
-          if (!acs || acs.mode == AccessMode._INVALID) {
-            this._tinode.logger("ERROR: Invalid access mode update", pres.src, pres.dacs);
-            return;
-          } else if (acs.mode == AccessMode._NONE) {
-            this._tinode.logger("WARNING: Removing non-existent subscription", pres.src, pres.dacs);
-            return;
-          } else {
-            // New subscription. Send request for the full description.
-            // Using .withOneSub (not .withLaterOneSub) to make sure IfModifiedSince is not set.
-            this.getMeta(this.startMetaQuery().withOneSub(undefined, pres.src).build());
-            // Create a dummy entry to catch online status update.
-            const dummy = this._tinode.getTopic(pres.src);
-            dummy.topic = pres.src;
-            dummy.online = false;
-            dummy.acs = acs;
-            this._tinode.attachCacheToTopic(dummy);
-            dummy._cachePutSelf();
-            this._tinode._db.updTopic(dummy);
-          }
-        } else if (pres.what == 'tags') {
-          this.getMeta(this.startMetaQuery().withTags().build());
-        }
-      }
-
-      if (this.onPres) {
-        this.onPres(pres);
-      }
-    },
-    enumerable: true,
-    configurable: true
-  },
-
-  // Contact is updated, execute callbacks.
-  _refreshContact: {
-    value: function(what, cont) {
-      if (this.onContactUpdate) {
-        this.onContactUpdate(what, cont);
-      }
-    },
-    enumerable: true,
-    configurable: true
-  },
-
-  /**
-   * Publishing to TopicMe is not supported. {@link Topic#publish} is overriden and thows an {Error} if called.
-   * @memberof Tinode.TopicMe#
-   * @throws {Error} Always throws an error.
-   */
-  publish: {
-    value: function() {
-      return Promise.reject(new Error("Publishing to 'me' is not supported"));
-    },
-    enumerable: true,
-    configurable: true
-  },
-
-  /**
-   * Delete validation credential.
-   * @memberof Tinode.TopicMe#
-   *
-   * @param {string} topic - Name of the topic to delete
-   * @param {string} user - User ID to remove.
-   * @returns {Promise} Promise which will be resolved/rejected on receiving server reply.
-   */
-  delCredential: {
-    value: function(method, value) {
-      if (!this._subscribed) {
-        return Promise.reject(new Error("Cannot delete credential in inactive 'me' topic"));
-      }
-      // Send {del} message, return promise
-      return this._tinode.delCredential(method, value).then((ctrl) => {
-        // Remove deleted credential from the cache.
-        const index = this._credentials.findIndex((el) => {
-          return el.meth == method && el.val == value;
-        });
-        if (index > -1) {
-          this._credentials.splice(index, 1);
-        }
-        // Notify listeners
-        if (this.onCredsUpdated) {
-          this.onCredsUpdated(this._credentials);
-        }
-        return ctrl;
-      });
-
-    },
-    enumerable: true,
-    configurable: true
-  },
-
-  /**
-   * @callback contactFilter
-   * @param {Object} contact to check for inclusion.
-   * @returns {boolean} <code>true</code> if contact should be processed, <code>false</code> to exclude it.
-   */
-  /**
-   * Iterate over cached contacts.
-   *
-   * @function
-   * @memberof Tinode.TopicMe#
-   * @param {TopicMe.ContactCallback} callback - Callback to call for each contact.
-   * @param {contactFilter=} filter - Optionally filter contacts; include all if filter is false-ish, otherwise
-   *      include those for which filter returns true-ish.
-   * @param {Object=} context - Context to use for calling the `callback`, i.e. the value of `this` inside the callback.
-   */
-  contacts: {
-    value: function(callback, filter, context) {
-      this._tinode.cacheMap('topic', (c, idx) => {
-        if (c.isCommType() && (!filter || filter(c))) {
-          callback.call(context, c, idx);
-        }
-      });
-    },
-    enumerable: true,
-    configurable: true
-  },
-
-  /**
-   * Get a contact from cache.
-   * @memberof Tinode.TopicMe#
-   *
-   * @param {string} name - Name of the contact to get, either a UID (for p2p topics) or a topic name.
-   * @returns {Tinode.Contact} - Contact or `undefined`.
-   */
-  getContact: {
-    value: function(name) {
-      return this._tinode.cacheGet('topic', name);
-    },
-    enumerable: true,
-    configurable: true
-  },
-
-  /**
-   * Get access mode of a given contact from cache.
-   * @memberof Tinode.TopicMe#
-   *
-   * @param {string} name - Name of the contact to get access mode for, either a UID (for p2p topics)
-   *        or a topic name; if missing, access mode for the 'me' topic itself.
-   * @returns {string} - access mode, such as `RWP`.
-   */
-  getAccessMode: {
-    value: function(name) {
-      if (name) {
-        const cont = this._tinode.cacheGet('topic', name);
-        return cont ? cont.acs : null;
-      }
-      return this.acs;
-    },
-    enumerable: true,
-    configurable: true
-  },
-
-  /**
-   * Check if contact is archived, i.e. contact.private.arch == true.
-   * @memberof Tinode.TopicMe#
-   *
-   * @param {string} name - Name of the contact to check archived status, either a UID (for p2p topics) or a topic name.
-   * @returns {boolean} - true if contact is archived, false otherwise.
-   */
-  isArchived: {
-    value: function(name) {
-      const cont = this._tinode.cacheGet('topic', name);
-      return cont && cont.private && !!cont.private.arch;
-    },
-    enumerable: true,
-    configurable: true
-  },
-
-  /**
-   * @typedef Tinode.Credential
-   * @memberof Tinode
-   * @type Object
-   * @property {string} meth - validation method such as 'email' or 'tel'.
-   * @property {string} val - credential value, i.e. 'jdoe@example.com' or '+17025551234'
-   * @property {boolean} done - true if credential is validated.
-   */
-  /**
-   * Get the user's credentials: email, phone, etc.
-   * @memberof Tinode.TopicMe#
-   *
-   * @returns {Tinode.Credential[]} - array of credentials.
-   */
-  getCredentials: {
-    value: function() {
-      return this._credentials;
-    },
-    enumerable: true,
-    configurable: true
-  }
-});
-TopicMe.prototype.constructor = TopicMe;
-
-/**
- * @class TopicFnd - special case of {@link Tinode.Topic} for searching for
- * contacts and group topics.
- * @extends Tinode.Topic
- * @memberof Tinode
- *
- * @param {TopicFnd.Callbacks} callbacks - Callbacks to receive various events.
- */
-const TopicFnd = function(callbacks) {
-  Topic.call(this, TOPIC_FND, callbacks);
-  // List of users and topics uid or topic_name -> Contact object)
-  this._contacts = {};
-};
-
-// Inherit everyting from the generic Topic
-TopicFnd.prototype = Object.create(Topic.prototype, {
-  // Override the original Topic._processMetaSub
-  _processMetaSub: {
-    value: function(subs) {
-      let updateCount = Object.getOwnPropertyNames(this._contacts).length;
-      // Reset contact list.
-      this._contacts = {};
-      for (let idx in subs) {
-        let sub = subs[idx];
-        const indexBy = sub.topic ? sub.topic : sub.user;
-
-        sub = mergeToCache(this._contacts, indexBy, sub);
-        updateCount++;
-
-        if (this.onMetaSub) {
-          this.onMetaSub(sub);
-        }
-      }
-
-      if (updateCount > 0 && this.onSubsUpdated) {
-        this.onSubsUpdated(Object.keys(this._contacts));
-      }
-    },
-    enumerable: true,
-    configurable: true
-  },
-
-  /**
-   * Publishing to TopicFnd is not supported. {@link Topic#publish} is overriden and thows an {Error} if called.
-   * @memberof Tinode.TopicFnd#
-   * @throws {Error} Always throws an error.
-   */
-  publish: {
-    value: function() {
-      return Promise.reject(new Error("Publishing to 'fnd' is not supported"));
-    },
-    enumerable: true,
-    configurable: true
-  },
-
-  /**
-   * setMeta to TopicFnd resets contact list in addition to sending the message.
-   * @memberof Tinode.TopicFnd#
-   * @param {Tinode.SetParams} params parameters to update.
-   * @returns {Promise} Promise to be resolved/rejected when the server responds to request.
-   */
-  setMeta: {
-    value: function(params) {
-      const instance = this;
-      return Object.getPrototypeOf(TopicFnd.prototype).setMeta.call(this, params).then(function() {
-        if (Object.keys(instance._contacts).length > 0) {
-          instance._contacts = {};
-          if (instance.onSubsUpdated) {
-            instance.onSubsUpdated([]);
-          }
-        }
-      });
-    },
-    enumerable: true,
-    configurable: true
-  },
-
-  /**
-   * Iterate over found contacts. If callback is undefined, use {@link this.onMetaSub}.
-   * @function
-   * @memberof Tinode.TopicFnd#
-   * @param {TopicFnd.ContactCallback} callback - Callback to call for each contact.
-   * @param {Object} context - Context to use for calling the `callback`, i.e. the value of `this` inside the callback.
-   */
-  contacts: {
-    value: function(callback, context) {
-      const cb = (callback || this.onMetaSub);
-      if (cb) {
-        for (let idx in this._contacts) {
-          cb.call(context, this._contacts[idx], idx, this._contacts);
-        }
-      }
-    },
-    enumerable: true,
-    configurable: true
-  }
-});
-TopicFnd.prototype.constructor = TopicFnd;
-
-if (typeof module != 'undefined') {
-  module.exports = Tinode;
-  module.exports.Drafty = Drafty;
-  module.exports.AccessMode = AccessMode;
-}
-=======
 // Names of keys to server-provided configuration limits.
 Tinode.MAX_MESSAGE_SIZE = 'maxMessageSize';
 Tinode.MAX_SUBSCRIBER_COUNT = 'maxSubscriberCount';
 Tinode.MAX_TAG_COUNT = 'maxTagCount';
-Tinode.MAX_FILE_UPLOAD_SIZE = 'maxFileUploadSize';
->>>>>>> 3f16da2b
+Tinode.MAX_FILE_UPLOAD_SIZE = 'maxFileUploadSize';