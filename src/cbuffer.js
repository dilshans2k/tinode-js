--- conflicted
+++ resolved
@@ -19,38 +19,23 @@
  * @param {function} isSub returns <code>true</code> if <code>the argument</code> is meant to replace another object.
  * @param {function} finalizeMsg returns the final (finalize) representation of <code>object/argument</code>.
  */
-<<<<<<< HEAD
-const CBuffer = function(compare, unique, isSub, finalizeMsg) {
-  let buffer = [];
-
-  compare = compare || function(a, b) {
-    return a === b ? 0 : a < b ? -1 : 1;
-  };
-
-  isSub = isSub || function(msg) {
-    return false;
-  };
-
-  finalizeMsg = finalizeMsg || function(msg) {
-    return msg;
-  };
-
-  function findNearest(elem, arr, exact) {
-=======
 export default class CBuffer {
   #comparator = undefined;
   #unique = false;
+  #finalizeMsg = undefined;
+  #isSub = undefined;
   buffer = [];
 
-  constructor(compare_, unique_) {
+  constructor(compare_, unique_, isSub_, finalizeMsg_) {
     this.#comparator = compare_ || ((a, b) => {
       return a === b ? 0 : a < b ? -1 : 1;
     });
     this.#unique = unique_;
+    this.#finalizeMsg = finalizeMsg_ || (msg => msg);
+    this.#isSub = isSub_ || (msg => false);
   }
 
   #findNearest(elem, arr, exact) {
->>>>>>> 3f16da2b
     let start = 0;
     let end = arr.length - 1;
     let pivot = 0;
@@ -94,181 +79,6 @@
     return arr;
   }
 
-<<<<<<< HEAD
-  return {
-    /**
-     * Get an element at the given position.
-     * @memberof Tinode.CBuffer#
-     * @param {number} at - Position to fetch from.
-     * @returns {Object} Element at the given position or <code>undefined</code>.
-     */
-    getAt: function(at) {
-      return buffer[at];
-    },
-
-    /**
-     * Convenience method for getting the element from the end of the buffer.
-     * @memberof Tinode.CBuffer#
-     * @param {number} at - position to fetch from, counting from the end;
-     *    <code>undefined</code> or <code>null</code>  mean "last".
-     * @returns {Object} The last element in the buffer or <code>undefined</code> if buffer is empty.
-     */
-    getLast: function(at) {
-      at |= 0;
-      return buffer.length > at ? buffer[buffer.length - 1 - at] : undefined;
-    },
-
-    /**
-     * Add new element(s) to the buffer. Variadic: takes one or more arguments. If an array is passed as a single
-     * argument, its elements are inserted individually.
-     * @memberof Tinode.CBuffer#
-     *
-     * @param {...Object|Array} - One or more objects to insert.
-     */
-    put: function() {
-      let insert;
-      // inspect arguments: if array, insert its elements, if one or more non-array arguments, insert them one by one
-      if (arguments.length == 1 && Array.isArray(arguments[0])) {
-        insert = arguments[0];
-      } else {
-        insert = arguments;
-      }
-      for (let idx in insert) {
-        insertSorted(insert[idx], buffer);
-      }
-    },
-
-    /**
-     * Remove element at the given position.
-     * @memberof Tinode.CBuffer#
-     * @param {number} at - Position to delete at.
-     * @returns {Object} Element at the given position or <code>undefined</code>.
-     */
-    delAt: function(at) {
-      at |= 0;
-      let r = buffer.splice(at, 1);
-      if (r && r.length > 0) {
-        return r[0];
-      }
-      return undefined;
-    },
-
-    /**
-     * Remove elements between two positions.
-     * @memberof Tinode.CBuffer#
-     * @param {number} since - Position to delete from (inclusive).
-     * @param {number} before - Position to delete to (exclusive).
-     *
-     * @returns {Array} array of removed elements (could be zero length).
-     */
-    delRange: function(since, before) {
-      return buffer.splice(since, before - since);
-    },
-
-    /**
-     * Return the number of elements the buffer holds.
-     * @memberof Tinode.CBuffer#
-     * @return {number} Number of elements in the buffer.
-     */
-    length: function() {
-      return buffer.length;
-    },
-
-    /**
-     * Reset the buffer discarding all elements
-     * @memberof Tinode.CBuffer#
-     */
-    reset: function() {
-      buffer = [];
-    },
-
-    /**
-     * Callback for iterating contents of buffer. See {@link Tinode.CBuffer#forEach}.
-     * @callback ForEachCallbackType
-     * @memberof Tinode.CBuffer#
-     * @param {Object} elem - Current element of the buffer.
-     * @param {Object} prev - Previous element of the buffer.
-     * @param {Object} next - Next element of the buffer.
-     * @param {number} index - Index of the current element.
-     */
-
-    /**
-     * Apply given <code>callback</code> to all elements of the buffer.
-     * @memberof Tinode.CBuffer#
-     *
-     * @param {Tinode.ForEachCallbackType} callback - Function to call for each element.
-     * @param {number} startIdx - Optional index to start iterating from (inclusive).
-     * @param {number} beforeIdx - Optional index to stop iterating before (exclusive).
-     * @param {Object} context - calling context (i.e. value of <code>this</code> in callback)
-     */
-    forEach: function(callback, startIdx, beforeIdx, context) {
-      startIdx = startIdx | 0;
-      beforeIdx = beforeIdx || buffer.length;
-      let prevIdx = startIdx - 1;
-      let curIdx = startIdx;
-      while (curIdx < beforeIdx && isSub(buffer[curIdx])) {
-        curIdx++;
-      }
-      let nextIdx = curIdx + 1;
-      while (nextIdx < beforeIdx && isSub(buffer[nextIdx])) {
-        nextIdx++;
-      }
-
-      let prev = undefined;
-      let cur = curIdx < beforeIdx ? finalizeMsg(buffer[curIdx]) : undefined;
-      let next = nextIdx < beforeIdx ? finalizeMsg(buffer[nextIdx]) : undefined;
-      while (curIdx < beforeIdx) {
-        callback.call(context, cur, prev, next, curIdx);
-        prevIdx = curIdx;
-        curIdx = nextIdx;
-        do nextIdx++; while (nextIdx < beforeIdx && isSub(buffer[nextIdx]));
-        // Update finalize messages.
-        prev = cur;
-        cur = next;
-        next = nextIdx < beforeIdx ? finalizeMsg(buffer[nextIdx]) : undefined;
-      }
-    },
-
-    /**
-     * Find element in buffer using buffer's comparison function.
-     * @memberof Tinode.CBuffer#
-     *
-     * @param {Object} elem - element to find.
-     * @param {boolean=} nearest - when true and exact match is not found, return the nearest element (insertion point).
-     * @returns {number} index of the element in the buffer or -1.
-     */
-    find: function(elem, nearest) {
-      const {
-        idx
-      } = findNearest(elem, buffer, !nearest);
-      return idx;
-    },
-
-    /**
-     * Callback for filtering the buffer. See {@link Tinode.CBuffer#filter}.
-     * @callback ForEachCallbackType
-     * @memberof Tinode.CBuffer#
-     * @param {Object} elem - Current element of the buffer.
-     * @param {number} index - Index of the current element.
-     * @returns {boolen} <code>true</code> to keep the element, <code>false</code> to remove.
-     */
-
-    /**
-     * Remove all elements that do not pass the test implemented by the provided callback function.
-     * @memberof Tinode.CBuffer#
-     *
-     * @param {Tinode.FilterCallbackType} callback - Function to call for each element.
-     * @param {Object} context - calling context (i.e. value of <code>this</code> in the callback)
-     */
-    filter: function(callback, context) {
-      let count = 0;
-      for (let i = 0; i < buffer.length; i++) {
-        if (callback.call(context, buffer[i], i)) {
-          buffer[count] = buffer[i];
-          count++;
-        }
-      }
-=======
   /**
    * Get an element at the given position.
    * @memberof Tinode.CBuffer#
@@ -310,7 +120,6 @@
       this.#insertSorted(insert[idx], this.buffer);
     }
   }
->>>>>>> 3f16da2b
 
   /**
    * Remove element at the given position.
@@ -378,10 +187,28 @@
   forEach(callback, startIdx, beforeIdx, context) {
     startIdx = startIdx | 0;
     beforeIdx = beforeIdx || this.buffer.length;
-    for (let i = startIdx; i < beforeIdx; i++) {
-      callback.call(context, this.buffer[i],
-        (i > startIdx ? this.buffer[i - 1] : undefined),
-        (i < beforeIdx - 1 ? this.buffer[i + 1] : undefined), i);
+    let prevIdx = startIdx - 1;
+    let curIdx = startIdx;
+    while (curIdx < beforeIdx && this.#isSub(this.buffer[curIdx])) {
+      curIdx++;
+    }
+    let nextIdx = curIdx + 1;
+    while (nextIdx < beforeIdx && this.#isSub(this.buffer[nextIdx])) {
+      nextIdx++;
+    }
+
+    let prev = undefined;
+    let cur = curIdx < beforeIdx ? this.#finalizeMsg(this.buffer[curIdx]) : undefined;
+    let next = nextIdx < beforeIdx ? this.#finalizeMsg(this.buffer[nextIdx]) : undefined;
+    while (curIdx < beforeIdx) {
+      callback.call(context, cur, prev, next, curIdx);
+      prevIdx = curIdx;
+      curIdx = nextIdx;
+      do nextIdx++; while (nextIdx < beforeIdx && this.#isSub(this.buffer[nextIdx]));
+      // Update finalize messages.
+      prev = cur;
+      cur = next;
+      next = nextIdx < beforeIdx ? this.#finalizeMsg(this.buffer[nextIdx]) : undefined;
     }
   }
 
