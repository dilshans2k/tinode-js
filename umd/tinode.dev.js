--- conflicted
+++ resolved
@@ -5011,11 +5011,7 @@
 /* harmony export */ __webpack_require__.d(__webpack_exports__, {
 /* harmony export */   "PACKAGE_VERSION": () => (/* binding */ PACKAGE_VERSION)
 /* harmony export */ });
-<<<<<<< HEAD
 const PACKAGE_VERSION = "0.23.0-rc1";
-=======
-const PACKAGE_VERSION = "0.22.3";
->>>>>>> 01f5f9a4
 
 /***/ })
 
