--- conflicted
+++ resolved
@@ -7,7 +7,7 @@
  * @copyright 2015-2017 Tinode
  * @summary Javascript bindings for Tinode.
  * @license Apache 2.0
- * @version 0.11
+ * @version 0.13
  *
  * @example
  * <head>
@@ -54,11 +54,7 @@
 
   // Global constants
   var PROTOVERSION = "0";
-<<<<<<< HEAD
   var VERSION = "0.13";
-=======
-  var VERSION = "0.11";
->>>>>>> 73cd6e65
   var LIBRARY = "tinodejs/" + VERSION;
 
   var TOPIC_NEW = "new";
